--- conflicted
+++ resolved
@@ -1,7 +1,5 @@
 const nativeTests = require("./build/Release/napitests.node");
 const secondAddon = require("./build/Release/second_addon.node");
-<<<<<<< HEAD
-=======
 
 function assert(ok) {
   if (!ok) {
@@ -27,7 +25,6 @@
   }
   throw new Error(`Condition was not met after ${MAX} GC attempts`);
 }
->>>>>>> e66a3471
 
 nativeTests.test_napi_class_constructor_handle_scope = () => {
   const NapiClass = nativeTests.get_class_with_constructor();
@@ -299,7 +296,6 @@
   console.log("o2 matches o2:", nativeTests.check_tag(o2, 3, 4));
 };
 
-<<<<<<< HEAD
 nativeTests.test_instance_data = () => {
   const first_data = 1337;
   const results = [];
@@ -313,7 +309,8 @@
   console.log(results.join(" "));
 
   nativeTests.reset_instance_data();
-=======
+}
+
 nativeTests.test_napi_wrap = () => {
   const values = [
     {},
@@ -510,7 +507,6 @@
 
 nativeTests.test_create_bigint_words = () => {
   console.log(nativeTests.create_weird_bigints());
->>>>>>> e66a3471
 };
 
 module.exports = nativeTests;