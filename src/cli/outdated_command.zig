const std = @import("std");
const bun = @import("root").bun;
const Global = bun.Global;
const Output = bun.Output;
const Command = bun.CLI.Command;
const Install = bun.install;
const PackageManager = Install.PackageManager;
const BinaryLockfile = Install.BinaryLockfile;
const PackageID = Install.PackageID;
const DependencyID = Install.DependencyID;
const Behavior = Install.Dependency.Behavior;
const invalid_package_id = Install.invalid_package_id;
const Resolution = Install.Resolution;
const string = bun.string;
const strings = bun.strings;
const PathBuffer = bun.PathBuffer;
const FileSystem = bun.fs.FileSystem;
const path = bun.path;
const glob = bun.glob;
const Table = bun.fmt.Table;

pub const OutdatedCommand = struct {
    pub fn exec(ctx: Command.Context) !void {
        Output.prettyln("<r><b>bun outdated <r><d>v" ++ Global.package_json_version_with_sha ++ "<r>", .{});
        Output.flush();

        const cli = try PackageManager.CommandLineArguments.parse(ctx.allocator, .outdated);

        const manager, const original_cwd = PackageManager.init(ctx, cli, .outdated) catch |err| {
            if (!cli.silent) {
                if (err == error.MissingPackageJSON) {
                    Output.errGeneric("missing package.json, nothing outdated", .{});
                }
                Output.errGeneric("failed to initialize bun install: {s}", .{@errorName(err)});
            }

            Global.crash();
        };
        defer ctx.allocator.free(original_cwd);

        return switch (manager.options.log_level) {
            inline else => |log_level| outdated(ctx, original_cwd, manager, log_level),
        };
    }

    fn outdated(ctx: Command.Context, original_cwd: string, manager: *PackageManager, comptime log_level: PackageManager.Options.LogLevel) !void {
        const load_lockfile_result = BinaryLockfile.loadFromCwd(
            manager.allocator,
            manager.log,
            true,
            &manager.options,
            &manager.workspace_package_json_cache,
        );

        const lockfile = switch (load_lockfile_result) {
            .not_found => {
                if (log_level != .silent) {
                    Output.errGeneric("missing lockfile, nothing outdated", .{});
                }
                Global.crash();
            },
            .err => |cause| {
                if (log_level != .silent) {
                    switch (cause.step) {
                        .open_file => Output.errGeneric("failed to open lockfile: {s}", .{
                            @errorName(cause.err),
                        }),
                        .parse_file => Output.errGeneric("failed to parse lockfile: {s}", .{
                            @errorName(cause.err),
                        }),
                        .read_file => Output.errGeneric("failed to read lockfile: {s}", .{
                            @errorName(cause.err),
                        }),
                        .migrating => Output.errGeneric("failed to migrate lockfile: {s}", .{
                            @errorName(cause.err),
                        }),
                    }

                    if (ctx.log.hasErrors()) {
                        try manager.log.print(Output.errorWriter());
                    }
                }

                Global.crash();
            },
            .ok => |ok| switch (ok.lockfile) {
                .binary, .@"package-lock.json" => |lock| lock,
                .text => {
                    @panic("TODO!!");
                },
            },
        };

        switch (Output.enable_ansi_colors) {
            inline else => |enable_ansi_colors| {
                if (manager.options.filter_patterns.len > 0) {
                    const filters = manager.options.filter_patterns;
                    const workspace_pkg_ids = findMatchingWorkspaces(
                        bun.default_allocator,
                        original_cwd,
                        lockfile,
                        filters,
                    ) catch bun.outOfMemory();
                    defer bun.default_allocator.free(workspace_pkg_ids);

                    try updateManifestsIfNecessary(manager, lockfile, log_level, workspace_pkg_ids);
                    try printOutdatedInfoTable(manager, lockfile, workspace_pkg_ids, true, enable_ansi_colors);
                } else {
                    // just the current workspace
                    const root_pkg_id = manager.root_package_id.get(lockfile, manager.workspace_name_hash);
                    if (root_pkg_id == invalid_package_id) return;

                    try updateManifestsIfNecessary(manager, lockfile, log_level, &.{root_pkg_id});
                    try printOutdatedInfoTable(manager, lockfile, &.{root_pkg_id}, false, enable_ansi_colors);
                }
            },
        }
    }

    // TODO: use in `bun pack, publish, run, ...`
    const FilterType = union(enum) {
        all,
        name: []const u32,
        path: []const u32,

        pub fn init(pattern: []const u32, is_path: bool) @This() {
            return if (is_path) .{
                .path = pattern,
            } else .{
                .name = pattern,
            };
        }

        pub fn deinit(this: @This(), allocator: std.mem.Allocator) void {
            switch (this) {
                .path, .name => |pattern| allocator.free(pattern),
                else => {},
            }
        }
    };

    fn findMatchingWorkspaces(
        allocator: std.mem.Allocator,
        original_cwd: string,
        lockfile: *BinaryLockfile,
        filters: []const string,
    ) error{OutOfMemory}![]const PackageID {
        const packages = lockfile.packages.slice();
        const pkg_names = packages.items(.name);
        const pkg_resolutions = packages.items(.resolution);
        const string_buf = lockfile.buffers.string_bytes.items;

        var workspace_pkg_ids: std.ArrayListUnmanaged(PackageID) = .{};
        for (pkg_resolutions, 0..) |resolution, pkg_id| {
            if (resolution.tag != .workspace and resolution.tag != .root) continue;
            try workspace_pkg_ids.append(allocator, @intCast(pkg_id));
        }

        const converted_filters = converted_filters: {
            const buf = try allocator.alloc(FilterType, filters.len);
            for (filters, buf) |filter, *converted| {
                if ((filter.len == 1 and filter[0] == '*') or strings.eqlComptime(filter, "**")) {
                    converted.* = .all;
                    continue;
                }

                const is_path = filter.len > 0 and filter[0] == '.';

                const joined_filter = if (is_path)
                    strings.withoutTrailingSlash(path.joinAbsString(original_cwd, &[_]string{filter}, .posix))
                else
                    filter;

                if (joined_filter.len == 0) {
                    converted.* = FilterType.init(&.{}, is_path);
                    continue;
                }

                const length = bun.simdutf.length.utf32.from.utf8.le(joined_filter);
                const convert_buf = try allocator.alloc(u32, length);

                const convert_result = bun.simdutf.convert.utf8.to.utf32.with_errors.le(joined_filter, convert_buf);
                if (!convert_result.isSuccessful()) {
                    // nothing would match
                    converted.* = FilterType.init(&.{}, false);
                    continue;
                }

                converted.* = FilterType.init(convert_buf[0..convert_result.count], is_path);
            }
            break :converted_filters buf;
        };
        defer {
            for (converted_filters) |filter| {
                filter.deinit(allocator);
            }
            allocator.free(converted_filters);
        }

        // move all matched workspaces to front of array
        var i: usize = 0;
        while (i < workspace_pkg_ids.items.len) {
            const workspace_pkg_id = workspace_pkg_ids.items[i];

            const matched = matched: {
                for (converted_filters) |filter| {
                    switch (filter) {
                        .path => |pattern| {
                            if (pattern.len == 0) continue;
                            const res = pkg_resolutions[workspace_pkg_id];

                            const res_path = switch (res.tag) {
                                .workspace => res.value.workspace.slice(string_buf),
                                .root => FileSystem.instance.top_level_dir,
                                else => unreachable,
                            };

                            const abs_res_path = path.joinAbsString(FileSystem.instance.top_level_dir, &[_]string{res_path}, .posix);

                            if (!glob.matchImpl(pattern, strings.withoutTrailingSlash(abs_res_path)).matches()) {
                                break :matched false;
                            }
                        },
                        .name => |pattern| {
                            const name = pkg_names[workspace_pkg_id].slice(string_buf);

                            if (!glob.matchImpl(pattern, name).matches()) {
                                break :matched false;
                            }
                        },
                        .all => {},
                    }
                }

                break :matched true;
            };

            if (matched) {
                i += 1;
            } else {
                _ = workspace_pkg_ids.swapRemove(i);
            }
        }

        return workspace_pkg_ids.items;
    }

    fn printOutdatedInfoTable(
        manager: *PackageManager,
        lockfile: *BinaryLockfile,
        workspace_pkg_ids: []const PackageID,
        was_filtered: bool,
        comptime enable_ansi_colors: bool,
    ) !void {
        const package_patterns = package_patterns: {
            const args = manager.options.positionals[1..];
            if (args.len == 0) break :package_patterns null;

            var at_least_one_greater_than_zero = false;

            const patterns_buf = bun.default_allocator.alloc(FilterType, args.len) catch bun.outOfMemory();
            for (args, patterns_buf) |arg, *converted| {
                if (arg.len == 0) {
                    converted.* = FilterType.init(&.{}, false);
                    continue;
                }

                if ((arg.len == 1 and arg[0] == '*') or strings.eqlComptime(arg, "**")) {
                    converted.* = .all;
                    at_least_one_greater_than_zero = true;
                    continue;
                }

                const length = bun.simdutf.length.utf32.from.utf8.le(arg);
                const convert_buf = bun.default_allocator.alloc(u32, length) catch bun.outOfMemory();

                const convert_result = bun.simdutf.convert.utf8.to.utf32.with_errors.le(arg, convert_buf);
                if (!convert_result.isSuccessful()) {
                    converted.* = FilterType.init(&.{}, false);
                    continue;
                }

                converted.* = FilterType.init(convert_buf[0..convert_result.count], false);
                at_least_one_greater_than_zero = at_least_one_greater_than_zero or convert_result.count > 0;
            }

            // nothing will match
            if (!at_least_one_greater_than_zero) return;

            break :package_patterns patterns_buf;
        };
        defer {
            if (package_patterns) |patterns| {
                for (patterns) |pattern| {
                    pattern.deinit(bun.default_allocator);
                }
                bun.default_allocator.free(patterns);
            }
        }

        var max_name: usize = 0;
        var max_current: usize = 0;
        var max_update: usize = 0;
        var max_latest: usize = 0;
        var max_workspace: usize = 0;

        const string_buf = lockfile.buffers.string_bytes.items;
        const dependencies = lockfile.buffers.dependencies.items;
        const packages = lockfile.packages.slice();
        const pkg_names = packages.items(.name);
        const pkg_resolutions = packages.items(.resolution);
        const pkg_dependencies = packages.items(.dependencies);

        var version_buf = std.ArrayList(u8).init(bun.default_allocator);
        defer version_buf.deinit();
        const version_writer = version_buf.writer();

        var outdated_ids: std.ArrayListUnmanaged(struct { package_id: PackageID, dep_id: DependencyID, workspace_pkg_id: PackageID }) = .{};
        defer outdated_ids.deinit(manager.allocator);

        for (workspace_pkg_ids) |workspace_pkg_id| {
            const pkg_deps = pkg_dependencies[workspace_pkg_id];
            for (pkg_deps.begin()..pkg_deps.end()) |dep_id| {
                const package_id = lockfile.buffers.resolutions.items[dep_id];
                if (package_id == invalid_package_id) continue;
                const dep = lockfile.buffers.dependencies.items[dep_id];
                if (dep.version.tag != .npm and dep.version.tag != .dist_tag) continue;
                const resolution = pkg_resolutions[package_id];
                if (resolution.tag != .npm) continue;

                // package patterns match against dependency name (name in package.json)
                if (package_patterns) |patterns| {
                    const match = match: {
                        for (patterns) |pattern| {
                            switch (pattern) {
                                .path => unreachable,
                                .name => |name_pattern| {
                                    if (name_pattern.len == 0) continue;
                                    if (!glob.matchImpl(name_pattern, dep.name.slice(string_buf)).matches()) {
                                        break :match false;
                                    }
                                },
                                .all => {},
                            }
                        }

                        break :match true;
                    };
                    if (!match) {
                        continue;
                    }
                }

                const package_name = pkg_names[package_id].slice(string_buf);
                var expired = false;
                const manifest = manager.manifests.byNameAllowExpired(
<<<<<<< HEAD
                    manager.options.scopeForPackageName(package_name),
=======
                    manager,
                    manager.scopeForPackageName(package_name),
>>>>>>> dc01a5d6
                    package_name,
                    &expired,
                    .load_from_memory_fallback_to_disk,
                ) orelse continue;

                const latest = manifest.findByDistTag("latest") orelse continue;

                const update_version = if (dep.version.tag == .npm)
                    manifest.findBestVersion(dep.version.value.npm.version, string_buf) orelse continue
                else
                    manifest.findByDistTag(dep.version.value.dist_tag.tag.slice(string_buf)) orelse continue;

                if (resolution.value.npm.version.order(latest.version, string_buf, manifest.string_buf) != .lt) continue;

                const package_name_len = package_name.len +
                    if (dep.behavior.dev)
                    " (dev)".len
                else if (dep.behavior.peer)
                    " (peer)".len
                else if (dep.behavior.optional)
                    " (optional)".len
                else
                    0;

                if (package_name_len > max_name) max_name = package_name_len;

                version_writer.print("{}", .{resolution.value.npm.version.fmt(string_buf)}) catch bun.outOfMemory();
                if (version_buf.items.len > max_current) max_current = version_buf.items.len;
                version_buf.clearRetainingCapacity();

                version_writer.print("{}", .{update_version.version.fmt(manifest.string_buf)}) catch bun.outOfMemory();
                if (version_buf.items.len > max_update) max_update = version_buf.items.len;
                version_buf.clearRetainingCapacity();

                version_writer.print("{}", .{latest.version.fmt(manifest.string_buf)}) catch bun.outOfMemory();
                if (version_buf.items.len > max_latest) max_latest = version_buf.items.len;
                version_buf.clearRetainingCapacity();

                const workspace_name = pkg_names[workspace_pkg_id].slice(string_buf);
                if (workspace_name.len > max_workspace) max_workspace = workspace_name.len;

                outdated_ids.append(
                    bun.default_allocator,
                    .{
                        .package_id = package_id,
                        .dep_id = @intCast(dep_id),
                        .workspace_pkg_id = workspace_pkg_id,
                    },
                ) catch bun.outOfMemory();
            }
        }

        if (outdated_ids.items.len == 0) return;

        const package_column_inside_length = @max("Packages".len, max_name);
        const current_column_inside_length = @max("Current".len, max_current);
        const update_column_inside_length = @max("Update".len, max_update);
        const latest_column_inside_length = @max("Latest".len, max_latest);
        const workspace_column_inside_length = @max("Workspace".len, max_workspace);

        const column_left_pad = 1;
        const column_right_pad = 1;

        const table = Table("blue", column_left_pad, column_right_pad, enable_ansi_colors).init(
            &if (was_filtered)
                [_][]const u8{
                    "Package",
                    "Current",
                    "Update",
                    "Latest",
                    "Workspace",
                }
            else
                [_][]const u8{
                    "Package",
                    "Current",
                    "Update",
                    "Latest",
                },
            &if (was_filtered)
                [_]usize{
                    package_column_inside_length,
                    current_column_inside_length,
                    update_column_inside_length,
                    latest_column_inside_length,
                    workspace_column_inside_length,
                }
            else
                [_]usize{
                    package_column_inside_length,
                    current_column_inside_length,
                    update_column_inside_length,
                    latest_column_inside_length,
                },
        );

        table.printTopLineSeparator();
        table.printColumnNames();

        for (workspace_pkg_ids) |workspace_pkg_id| {
            inline for (
                .{
                    Behavior{ .normal = true },
                    Behavior{ .dev = true },
                    Behavior{ .peer = true },
                    Behavior{ .optional = true },
                },
            ) |group_behavior| {
                for (outdated_ids.items) |ids| {
                    if (workspace_pkg_id != ids.workspace_pkg_id) continue;
                    const package_id = ids.package_id;
                    const dep_id = ids.dep_id;

                    const dep = dependencies[dep_id];
                    if (@as(u8, @bitCast(group_behavior)) & @as(u8, @bitCast(dep.behavior)) == 0) continue;

                    const package_name = pkg_names[package_id].slice(string_buf);
                    const resolution = pkg_resolutions[package_id];

                    var expired = false;
                    const manifest = manager.manifests.byNameAllowExpired(
<<<<<<< HEAD
                        manager.options.scopeForPackageName(package_name),
=======
                        manager,
                        manager.scopeForPackageName(package_name),
>>>>>>> dc01a5d6
                        package_name,
                        &expired,
                        .load_from_memory_fallback_to_disk,
                    ) orelse continue;

                    const latest = manifest.findByDistTag("latest") orelse continue;
                    const update = if (dep.version.tag == .npm)
                        manifest.findBestVersion(dep.version.value.npm.version, string_buf) orelse continue
                    else
                        manifest.findByDistTag(dep.version.value.dist_tag.tag.slice(string_buf)) orelse continue;

                    table.printLineSeparator();

                    {
                        // package name
                        const behavior_str = if (dep.behavior.dev)
                            " (dev)"
                        else if (dep.behavior.peer)
                            " (peer)"
                        else if (dep.behavior.optional)
                            " (optional)"
                        else
                            "";

                        Output.pretty("{s}", .{table.symbols.verticalEdge()});
                        for (0..column_left_pad) |_| Output.pretty(" ", .{});

                        Output.pretty("{s}<d>{s}<r>", .{ package_name, behavior_str });
                        for (package_name.len + behavior_str.len..package_column_inside_length + column_right_pad) |_| Output.pretty(" ", .{});
                    }

                    {
                        // current version
                        Output.pretty("{s}", .{table.symbols.verticalEdge()});
                        for (0..column_left_pad) |_| Output.pretty(" ", .{});

                        version_writer.print("{}", .{resolution.value.npm.version.fmt(string_buf)}) catch bun.outOfMemory();
                        Output.pretty("{s}", .{version_buf.items});
                        for (version_buf.items.len..current_column_inside_length + column_right_pad) |_| Output.pretty(" ", .{});
                        version_buf.clearRetainingCapacity();
                    }

                    {
                        // update version
                        Output.pretty("{s}", .{table.symbols.verticalEdge()});
                        for (0..column_left_pad) |_| Output.pretty(" ", .{});

                        version_writer.print("{}", .{update.version.fmt(manifest.string_buf)}) catch bun.outOfMemory();
                        Output.pretty("{s}", .{update.version.diffFmt(resolution.value.npm.version, manifest.string_buf, string_buf)});
                        for (version_buf.items.len..update_column_inside_length + column_right_pad) |_| Output.pretty(" ", .{});
                        version_buf.clearRetainingCapacity();
                    }

                    {
                        // latest version
                        Output.pretty("{s}", .{table.symbols.verticalEdge()});
                        for (0..column_left_pad) |_| Output.pretty(" ", .{});

                        version_writer.print("{}", .{latest.version.fmt(manifest.string_buf)}) catch bun.outOfMemory();
                        Output.pretty("{s}", .{latest.version.diffFmt(resolution.value.npm.version, manifest.string_buf, string_buf)});
                        for (version_buf.items.len..latest_column_inside_length + column_right_pad) |_| Output.pretty(" ", .{});
                        version_buf.clearRetainingCapacity();
                    }

                    if (was_filtered) {
                        Output.pretty("{s}", .{table.symbols.verticalEdge()});
                        for (0..column_left_pad) |_| Output.pretty(" ", .{});

                        const workspace_name = pkg_names[workspace_pkg_id].slice(string_buf);
                        Output.pretty("{s}", .{workspace_name});

                        for (workspace_name.len..workspace_column_inside_length + column_right_pad) |_| Output.pretty(" ", .{});
                    }

                    Output.pretty("{s}\n", .{table.symbols.verticalEdge()});
                }
            }
        }

        table.printBottomLineSeparator();
    }

    fn updateManifestsIfNecessary(
        manager: *PackageManager,
        lockfile: *BinaryLockfile,
        comptime log_level: PackageManager.Options.LogLevel,
        workspace_pkg_ids: []const PackageID,
    ) !void {
        const resolutions = lockfile.buffers.resolutions.items;
        const dependencies = lockfile.buffers.dependencies.items;
        const string_buf = lockfile.buffers.string_bytes.items;
        const packages = lockfile.packages.slice();
        const pkg_resolutions = packages.items(.resolution);
        const pkg_names = packages.items(.name);
        const pkg_dependencies = packages.items(.dependencies);

        for (workspace_pkg_ids) |workspace_pkg_id| {
            const pkg_deps = pkg_dependencies[workspace_pkg_id];
            for (pkg_deps.begin()..pkg_deps.end()) |dep_id| {
                if (dep_id >= dependencies.len) continue;
                const package_id = resolutions[dep_id];
                if (package_id == invalid_package_id) continue;
                const dep = dependencies[dep_id];
                if (dep.version.tag != .npm and dep.version.tag != .dist_tag) continue;
                const resolution: Install.Resolution = pkg_resolutions[package_id];
                if (resolution.tag != .npm) continue;

                const package_name = pkg_names[package_id].slice(string_buf);
                _ = manager.manifests.byName(
<<<<<<< HEAD
                    manager.options.scopeForPackageName(package_name),
=======
                    manager,
                    manager.scopeForPackageName(package_name),
>>>>>>> dc01a5d6
                    package_name,
                    .load_from_memory_fallback_to_disk,
                ) orelse {
                    const task_id = Install.Task.Id.forManifest(package_name);
                    if (manager.hasCreatedNetworkTask(task_id, dep.behavior.optional)) continue;

                    manager.startProgressBarIfNone();

                    var task = manager.getNetworkTask();
                    task.* = .{
<<<<<<< HEAD
                        .lockfile = lockfile,
                        .package_manager = PackageManager.get(),
=======
                        .package_manager = manager,
>>>>>>> dc01a5d6
                        .callback = undefined,
                        .task_id = task_id,
                        .allocator = manager.allocator,
                    };
                    try task.forManifest(
                        package_name,
                        manager.allocator,
                        manager.options.scopeForPackageName(package_name),
                        null,
                        dep.behavior.optional,
                    );

                    manager.enqueueNetworkTask(task);
                };
            }

            manager.flushNetworkQueue();
            _ = manager.scheduleTasks();

            if (manager.pendingTaskCount() > 1) {
                try manager.runTasks(
                    lockfile,
                    *PackageManager,
                    manager,
                    .{
                        .onExtract = {},
                        .onResolve = {},
                        .onPackageManifestError = {},
                        .onPackageDownloadError = {},
                        .progress_bar = true,
                        .manifests_only = true,
                    },
                    true,
                    log_level,
                );
            }
        }

        manager.flushNetworkQueue();
        _ = manager.scheduleTasks();

        const RunClosure = struct {
            manager: *PackageManager,
            lockfile: *BinaryLockfile,
            err: ?anyerror = null,
            pub fn isDone(closure: *@This()) bool {
                if (closure.manager.pendingTaskCount() > 0) {
                    closure.manager.runTasks(
                        closure.lockfile,
                        *PackageManager,
                        closure.manager,
                        .{
                            .onExtract = {},
                            .onResolve = {},
                            .onPackageManifestError = {},
                            .onPackageDownloadError = {},
                            .progress_bar = true,
                            .manifests_only = true,
                        },
                        true,
                        log_level,
                    ) catch |err| {
                        closure.err = err;
                        return true;
                    };
                }

                return closure.manager.pendingTaskCount() == 0;
            }
        };

        var run_closure: RunClosure = .{ .manager = manager, .lockfile = lockfile };
        manager.sleepUntil(&run_closure, &RunClosure.isDone);

        if (comptime log_level.showProgress()) {
            manager.endProgressBar();
            Output.flush();
        }

        if (run_closure.err) |err| {
            return err;
        }
    }
};<|MERGE_RESOLUTION|>--- conflicted
+++ resolved
@@ -45,6 +45,7 @@
 
     fn outdated(ctx: Command.Context, original_cwd: string, manager: *PackageManager, comptime log_level: PackageManager.Options.LogLevel) !void {
         const load_lockfile_result = BinaryLockfile.loadFromCwd(
+            manager,
             manager.allocator,
             manager.log,
             true,
@@ -354,12 +355,8 @@
                 const package_name = pkg_names[package_id].slice(string_buf);
                 var expired = false;
                 const manifest = manager.manifests.byNameAllowExpired(
-<<<<<<< HEAD
+                    manager,
                     manager.options.scopeForPackageName(package_name),
-=======
-                    manager,
-                    manager.scopeForPackageName(package_name),
->>>>>>> dc01a5d6
                     package_name,
                     &expired,
                     .load_from_memory_fallback_to_disk,
@@ -481,12 +478,8 @@
 
                     var expired = false;
                     const manifest = manager.manifests.byNameAllowExpired(
-<<<<<<< HEAD
+                        manager,
                         manager.options.scopeForPackageName(package_name),
-=======
-                        manager,
-                        manager.scopeForPackageName(package_name),
->>>>>>> dc01a5d6
                         package_name,
                         &expired,
                         .load_from_memory_fallback_to_disk,
@@ -596,12 +589,8 @@
 
                 const package_name = pkg_names[package_id].slice(string_buf);
                 _ = manager.manifests.byName(
-<<<<<<< HEAD
+                    manager,
                     manager.options.scopeForPackageName(package_name),
-=======
-                    manager,
-                    manager.scopeForPackageName(package_name),
->>>>>>> dc01a5d6
                     package_name,
                     .load_from_memory_fallback_to_disk,
                 ) orelse {
@@ -612,12 +601,8 @@
 
                     var task = manager.getNetworkTask();
                     task.* = .{
-<<<<<<< HEAD
                         .lockfile = lockfile,
-                        .package_manager = PackageManager.get(),
-=======
                         .package_manager = manager,
->>>>>>> dc01a5d6
                         .callback = undefined,
                         .task_id = task_id,
                         .allocator = manager.allocator,
