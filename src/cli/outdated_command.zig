const std = @import("std");
const bun = @import("root").bun;
const Global = bun.Global;
const Output = bun.Output;
const Command = bun.CLI.Command;
const Install = bun.install;
const PackageManager = Install.PackageManager;
const Lockfile = Install.Lockfile;
const PackageID = Install.PackageID;
const DependencyID = Install.DependencyID;
const Behavior = Install.Dependency.Behavior;
const invalid_package_id = Install.invalid_package_id;
const Resolution = Install.Resolution;
const string = bun.string;
const strings = bun.strings;
const PathBuffer = bun.PathBuffer;
const FileSystem = bun.fs.FileSystem;
const path = bun.path;
const glob = bun.glob;
const Table = bun.fmt.Table;

pub const OutdatedCommand = struct {
    pub fn exec(ctx: Command.Context) !void {
        Output.prettyln("<r><b>bun outdated <r><d>v" ++ Global.package_json_version_with_sha ++ "<r>", .{});
        Output.flush();

        const cli = try PackageManager.CommandLineArguments.parse(ctx.allocator, .outdated);

        const manager, const original_cwd = PackageManager.init(ctx, cli, .outdated) catch |err| {
            if (!cli.silent) {
                if (err == error.MissingPackageJSON) {
                    Output.errGeneric("missing package.json, nothing outdated", .{});
                }
                Output.errGeneric("failed to initialize bun install: {s}", .{@errorName(err)});
            }

            Global.crash();
        };
        defer ctx.allocator.free(original_cwd);

        return switch (manager.options.log_level) {
            inline else => |log_level| outdated(ctx, original_cwd, manager, log_level),
        };
    }

    fn outdated(ctx: Command.Context, original_cwd: string, manager: *PackageManager, comptime log_level: PackageManager.Options.LogLevel) !void {
        const load_lockfile_result = Lockfile.loadFromCwd(
            manager.allocator,
            manager.log,
            true,
            &manager.options,
            &manager.workspace_package_json_cache,
        );

        const lockfile = switch (load_lockfile_result) {
            .not_found => {
                if (log_level != .silent) {
                    Output.errGeneric("missing lockfile, nothing outdated", .{});
                }
                Global.crash();
            },
            .err => |cause| {
                if (log_level != .silent) {
                    switch (cause.step) {
                        .open_file => Output.errGeneric("failed to open lockfile: {s}", .{
                            @errorName(cause.err),
                        }),
                        .parse_file => Output.errGeneric("failed to parse lockfile: {s}", .{
                            @errorName(cause.err),
                        }),
                        .read_file => Output.errGeneric("failed to read lockfile: {s}", .{
                            @errorName(cause.err),
                        }),
                        .migrating => Output.errGeneric("failed to migrate lockfile: {s}", .{
                            @errorName(cause.err),
                        }),
                    }

                    if (ctx.log.hasErrors()) {
                        try manager.log.print(Output.errorWriter());
                    }
                }

                Global.crash();
            },
            .ok => |ok| switch (ok.lockfile) {
                .binary, .@"package-lock.json" => |lock| lock,
                .text => {
                    @panic("TODO!!");
                },
            },
        };

        switch (Output.enable_ansi_colors) {
            inline else => |enable_ansi_colors| {
                if (manager.options.filter_patterns.len > 0) {
                    const filters = manager.options.filter_patterns;
                    const workspace_pkg_ids = findMatchingWorkspaces(
                        bun.default_allocator,
                        original_cwd,
                        lockfile,
                        filters,
                    ) catch bun.outOfMemory();
                    defer bun.default_allocator.free(workspace_pkg_ids);

                    try updateManifestsIfNecessary(manager, lockfile, log_level, workspace_pkg_ids);
                    try printOutdatedInfoTable(manager, lockfile, workspace_pkg_ids, true, enable_ansi_colors);
                } else {
                    // just the current workspace
                    const root_pkg_id = manager.root_package_id.get(lockfile, manager.workspace_name_hash);
                    if (root_pkg_id == invalid_package_id) return;

                    try updateManifestsIfNecessary(manager, lockfile, log_level, &.{root_pkg_id});
                    try printOutdatedInfoTable(manager, lockfile, &.{root_pkg_id}, false, enable_ansi_colors);
                }
            },
        }
    }

    // TODO: use in `bun pack, publish, run, ...`
    const FilterType = union(enum) {
        all,
        name: []const u32,
        path: []const u32,

        pub fn init(pattern: []const u32, is_path: bool) @This() {
            return if (is_path) .{
                .path = pattern,
            } else .{
                .name = pattern,
            };
        }

        pub fn deinit(this: @This(), allocator: std.mem.Allocator) void {
            switch (this) {
                .path, .name => |pattern| allocator.free(pattern),
                else => {},
            }
        }
    };

    fn findMatchingWorkspaces(
        allocator: std.mem.Allocator,
        original_cwd: string,
        lockfile: *Lockfile,
        filters: []const string,
    ) error{OutOfMemory}![]const PackageID {
        const packages = lockfile.packages.slice();
        const pkg_names = packages.items(.name);
        const pkg_resolutions = packages.items(.resolution);
        const string_buf = lockfile.buffers.string_bytes.items;

        var workspace_pkg_ids: std.ArrayListUnmanaged(PackageID) = .{};
        for (pkg_resolutions, 0..) |resolution, pkg_id| {
            if (resolution.tag != .workspace and resolution.tag != .root) continue;
            try workspace_pkg_ids.append(allocator, @intCast(pkg_id));
        }

        const converted_filters = converted_filters: {
            const buf = try allocator.alloc(FilterType, filters.len);
            for (filters, buf) |filter, *converted| {
                if ((filter.len == 1 and filter[0] == '*') or strings.eqlComptime(filter, "**")) {
                    converted.* = .all;
                    continue;
                }

                const is_path = filter.len > 0 and filter[0] == '.';

                const joined_filter = if (is_path)
                    strings.withoutTrailingSlash(path.joinAbsString(original_cwd, &[_]string{filter}, .posix))
                else
                    filter;

                if (joined_filter.len == 0) {
                    converted.* = FilterType.init(&.{}, is_path);
                    continue;
                }

                const length = bun.simdutf.length.utf32.from.utf8.le(joined_filter);
                const convert_buf = try allocator.alloc(u32, length);

                const convert_result = bun.simdutf.convert.utf8.to.utf32.with_errors.le(joined_filter, convert_buf);
                if (!convert_result.isSuccessful()) {
                    // nothing would match
                    converted.* = FilterType.init(&.{}, false);
                    continue;
                }

                converted.* = FilterType.init(convert_buf[0..convert_result.count], is_path);
            }
            break :converted_filters buf;
        };
        defer {
            for (converted_filters) |filter| {
                filter.deinit(allocator);
            }
            allocator.free(converted_filters);
        }

        // move all matched workspaces to front of array
        var i: usize = 0;
        while (i < workspace_pkg_ids.items.len) {
            const workspace_pkg_id = workspace_pkg_ids.items[i];

            const matched = matched: {
                for (converted_filters) |filter| {
                    switch (filter) {
                        .path => |pattern| {
                            if (pattern.len == 0) continue;
                            const res = pkg_resolutions[workspace_pkg_id];

                            const res_path = switch (res.tag) {
                                .workspace => res.value.workspace.slice(string_buf),
                                .root => FileSystem.instance.top_level_dir,
                                else => unreachable,
                            };

                            const abs_res_path = path.joinAbsString(FileSystem.instance.top_level_dir, &[_]string{res_path}, .posix);

                            if (!glob.matchImpl(pattern, strings.withoutTrailingSlash(abs_res_path)).matches()) {
                                break :matched false;
                            }
                        },
                        .name => |pattern| {
                            const name = pkg_names[workspace_pkg_id].slice(string_buf);

                            if (!glob.matchImpl(pattern, name).matches()) {
                                break :matched false;
                            }
                        },
                        .all => {},
                    }
                }

                break :matched true;
            };

            if (matched) {
                i += 1;
            } else {
                _ = workspace_pkg_ids.swapRemove(i);
            }
        }

        return workspace_pkg_ids.items;
    }

    fn printOutdatedInfoTable(
        manager: *PackageManager,
        lockfile: *Lockfile,
        workspace_pkg_ids: []const PackageID,
        was_filtered: bool,
        comptime enable_ansi_colors: bool,
    ) !void {
        const package_patterns = package_patterns: {
            const args = manager.options.positionals[1..];
            if (args.len == 0) break :package_patterns null;

            var at_least_one_greater_than_zero = false;

            const patterns_buf = bun.default_allocator.alloc(FilterType, args.len) catch bun.outOfMemory();
            for (args, patterns_buf) |arg, *converted| {
                if (arg.len == 0) {
                    converted.* = FilterType.init(&.{}, false);
                    continue;
                }

                if ((arg.len == 1 and arg[0] == '*') or strings.eqlComptime(arg, "**")) {
                    converted.* = .all;
                    at_least_one_greater_than_zero = true;
                    continue;
                }

                const length = bun.simdutf.length.utf32.from.utf8.le(arg);
                const convert_buf = bun.default_allocator.alloc(u32, length) catch bun.outOfMemory();

                const convert_result = bun.simdutf.convert.utf8.to.utf32.with_errors.le(arg, convert_buf);
                if (!convert_result.isSuccessful()) {
                    converted.* = FilterType.init(&.{}, false);
                    continue;
                }

                converted.* = FilterType.init(convert_buf[0..convert_result.count], false);
                at_least_one_greater_than_zero = at_least_one_greater_than_zero or convert_result.count > 0;
            }

            // nothing will match
            if (!at_least_one_greater_than_zero) return;

            break :package_patterns patterns_buf;
        };
        defer {
            if (package_patterns) |patterns| {
                for (patterns) |pattern| {
                    pattern.deinit(bun.default_allocator);
                }
                bun.default_allocator.free(patterns);
            }
        }

        var max_name: usize = 0;
        var max_current: usize = 0;
        var max_update: usize = 0;
        var max_latest: usize = 0;
        var max_workspace: usize = 0;

        const string_buf = lockfile.buffers.string_bytes.items;
        const dependencies = lockfile.buffers.dependencies.items;
        const packages = lockfile.packages.slice();
        const pkg_names = packages.items(.name);
        const pkg_resolutions = packages.items(.resolution);
        const pkg_dependencies = packages.items(.dependencies);

        var version_buf = std.ArrayList(u8).init(bun.default_allocator);
        defer version_buf.deinit();
        const version_writer = version_buf.writer();

        var outdated_ids: std.ArrayListUnmanaged(struct { package_id: PackageID, dep_id: DependencyID, workspace_pkg_id: PackageID }) = .{};
        defer outdated_ids.deinit(manager.allocator);

        for (workspace_pkg_ids) |workspace_pkg_id| {
            const pkg_deps = pkg_dependencies[workspace_pkg_id];
            for (pkg_deps.begin()..pkg_deps.end()) |dep_id| {
                const package_id = lockfile.buffers.resolutions.items[dep_id];
                if (package_id == invalid_package_id) continue;
                const dep = lockfile.buffers.dependencies.items[dep_id];
                if (dep.version.tag != .npm and dep.version.tag != .dist_tag) continue;
                const resolution = pkg_resolutions[package_id];
                if (resolution.tag != .npm) continue;

                // package patterns match against dependency name (name in package.json)
                if (package_patterns) |patterns| {
                    const match = match: {
                        for (patterns) |pattern| {
                            switch (pattern) {
                                .path => unreachable,
                                .name => |name_pattern| {
                                    if (name_pattern.len == 0) continue;
                                    if (!glob.matchImpl(name_pattern, dep.name.slice(string_buf)).matches()) {
                                        break :match false;
                                    }
                                },
                                .all => {},
                            }
                        }

                        break :match true;
                    };
                    if (!match) {
                        continue;
                    }
                }

                const package_name = pkg_names[package_id].slice(string_buf);
                var expired = false;
                const manifest = manager.manifests.byNameAllowExpired(
                    manager.options.scopeForPackageName(package_name),
                    package_name,
                    &expired,
                ) orelse continue;

                const latest = manifest.findByDistTag("latest") orelse continue;

                const update_version = if (dep.version.tag == .npm)
                    manifest.findBestVersion(dep.version.value.npm.version, string_buf) orelse continue
                else
                    manifest.findByDistTag(dep.version.value.dist_tag.tag.slice(string_buf)) orelse continue;

                if (resolution.value.npm.version.order(latest.version, string_buf, manifest.string_buf) != .lt) continue;

                const package_name_len = package_name.len +
                    if (dep.behavior.dev)
                    " (dev)".len
                else if (dep.behavior.peer)
                    " (peer)".len
                else if (dep.behavior.optional)
                    " (optional)".len
                else
                    0;

                if (package_name_len > max_name) max_name = package_name_len;

                version_writer.print("{}", .{resolution.value.npm.version.fmt(string_buf)}) catch bun.outOfMemory();
                if (version_buf.items.len > max_current) max_current = version_buf.items.len;
                version_buf.clearRetainingCapacity();

                version_writer.print("{}", .{update_version.version.fmt(manifest.string_buf)}) catch bun.outOfMemory();
                if (version_buf.items.len > max_update) max_update = version_buf.items.len;
                version_buf.clearRetainingCapacity();

                version_writer.print("{}", .{latest.version.fmt(manifest.string_buf)}) catch bun.outOfMemory();
                if (version_buf.items.len > max_latest) max_latest = version_buf.items.len;
                version_buf.clearRetainingCapacity();

                const workspace_name = pkg_names[workspace_pkg_id].slice(string_buf);
                if (workspace_name.len > max_workspace) max_workspace = workspace_name.len;

                outdated_ids.append(
                    bun.default_allocator,
                    .{
                        .package_id = package_id,
                        .dep_id = @intCast(dep_id),
                        .workspace_pkg_id = workspace_pkg_id,
                    },
                ) catch bun.outOfMemory();
            }
        }

        if (outdated_ids.items.len == 0) return;

        const package_column_inside_length = @max("Packages".len, max_name);
        const current_column_inside_length = @max("Current".len, max_current);
        const update_column_inside_length = @max("Update".len, max_update);
        const latest_column_inside_length = @max("Latest".len, max_latest);
        const workspace_column_inside_length = @max("Workspace".len, max_workspace);

        const column_left_pad = 1;
        const column_right_pad = 1;

        const table = Table("blue", column_left_pad, column_right_pad, enable_ansi_colors).init(
            &if (was_filtered)
                [_][]const u8{
                    "Package",
                    "Current",
                    "Update",
                    "Latest",
                    "Workspace",
                }
            else
                [_][]const u8{
                    "Package",
                    "Current",
                    "Update",
                    "Latest",
                },
            &if (was_filtered)
                [_]usize{
                    package_column_inside_length,
                    current_column_inside_length,
                    update_column_inside_length,
                    latest_column_inside_length,
                    workspace_column_inside_length,
                }
            else
                [_]usize{
                    package_column_inside_length,
                    current_column_inside_length,
                    update_column_inside_length,
                    latest_column_inside_length,
                },
        );

        table.printTopLineSeparator();
        table.printColumnNames();

        for (workspace_pkg_ids) |workspace_pkg_id| {
            inline for (
                .{
                    Behavior{ .normal = true },
                    Behavior{ .dev = true },
                    Behavior{ .peer = true },
                    Behavior{ .optional = true },
                },
            ) |group_behavior| {
                for (outdated_ids.items) |ids| {
                    if (workspace_pkg_id != ids.workspace_pkg_id) continue;
                    const package_id = ids.package_id;
                    const dep_id = ids.dep_id;

                    const dep = dependencies[dep_id];
                    if (@as(u8, @bitCast(group_behavior)) & @as(u8, @bitCast(dep.behavior)) == 0) continue;

                    const package_name = pkg_names[package_id].slice(string_buf);
                    const resolution = pkg_resolutions[package_id];

                    var expired = false;
                    const manifest = manager.manifests.byNameAllowExpired(
                        manager.options.scopeForPackageName(package_name),
                        package_name,
                        &expired,
                    ) orelse continue;

                    const latest = manifest.findByDistTag("latest") orelse continue;
                    const update = if (dep.version.tag == .npm)
                        manifest.findBestVersion(dep.version.value.npm.version, string_buf) orelse continue
                    else
                        manifest.findByDistTag(dep.version.value.dist_tag.tag.slice(string_buf)) orelse continue;

                    table.printLineSeparator();

                    {
                        // package name
                        const behavior_str = if (dep.behavior.dev)
                            " (dev)"
                        else if (dep.behavior.peer)
                            " (peer)"
                        else if (dep.behavior.optional)
                            " (optional)"
                        else
                            "";

                        Output.pretty("{s}", .{table.verticalEdge()});
                        for (0..column_left_pad) |_| Output.pretty(" ", .{});

                        Output.pretty("{s}<d>{s}<r>", .{ package_name, behavior_str });
                        for (package_name.len + behavior_str.len..package_column_inside_length + column_right_pad) |_| Output.pretty(" ", .{});
                    }

                    {
                        // current version
                        Output.pretty("{s}", .{table.verticalEdge()});
                        for (0..column_left_pad) |_| Output.pretty(" ", .{});

                        version_writer.print("{}", .{resolution.value.npm.version.fmt(string_buf)}) catch bun.outOfMemory();
                        Output.pretty("{s}", .{version_buf.items});
                        for (version_buf.items.len..current_column_inside_length + column_right_pad) |_| Output.pretty(" ", .{});
                        version_buf.clearRetainingCapacity();
                    }

                    {
                        // update version
                        Output.pretty("{s}", .{table.verticalEdge()});
                        for (0..column_left_pad) |_| Output.pretty(" ", .{});

                        version_writer.print("{}", .{update.version.fmt(manifest.string_buf)}) catch bun.outOfMemory();
                        Output.pretty("{s}", .{update.version.diffFmt(resolution.value.npm.version, manifest.string_buf, string_buf)});
                        for (version_buf.items.len..update_column_inside_length + column_right_pad) |_| Output.pretty(" ", .{});
                        version_buf.clearRetainingCapacity();
                    }

                    {
                        // latest version
                        Output.pretty("{s}", .{table.verticalEdge()});
                        for (0..column_left_pad) |_| Output.pretty(" ", .{});

                        version_writer.print("{}", .{latest.version.fmt(manifest.string_buf)}) catch bun.outOfMemory();
                        Output.pretty("{s}", .{latest.version.diffFmt(resolution.value.npm.version, manifest.string_buf, string_buf)});
                        for (version_buf.items.len..latest_column_inside_length + column_right_pad) |_| Output.pretty(" ", .{});
                        version_buf.clearRetainingCapacity();
                    }

                    if (was_filtered) {
                        Output.pretty("{s}", .{table.verticalEdge()});
                        for (0..column_left_pad) |_| Output.pretty(" ", .{});

                        const workspace_name = pkg_names[workspace_pkg_id].slice(string_buf);
                        Output.pretty("{s}", .{workspace_name});

                        for (workspace_name.len..workspace_column_inside_length + column_right_pad) |_| Output.pretty(" ", .{});
                    }

                    Output.pretty("{s}\n", .{table.verticalEdge()});
                }
            }
        }

        table.printBottomLineSeparator();
    }

    fn updateManifestsIfNecessary(
        manager: *PackageManager,
        lockfile: *Lockfile,
        comptime log_level: PackageManager.Options.LogLevel,
        workspace_pkg_ids: []const PackageID,
    ) !void {
        const resolutions = lockfile.buffers.resolutions.items;
        const dependencies = lockfile.buffers.dependencies.items;
        const string_buf = lockfile.buffers.string_bytes.items;
        const packages = lockfile.packages.slice();
        const pkg_resolutions = packages.items(.resolution);
        const pkg_names = packages.items(.name);
        const pkg_dependencies = packages.items(.dependencies);

        for (workspace_pkg_ids) |workspace_pkg_id| {
            const pkg_deps = pkg_dependencies[workspace_pkg_id];
            for (pkg_deps.begin()..pkg_deps.end()) |dep_id| {
                if (dep_id >= dependencies.len) continue;
                const package_id = resolutions[dep_id];
                if (package_id == invalid_package_id) continue;
                const dep = dependencies[dep_id];
                if (dep.version.tag != .npm and dep.version.tag != .dist_tag) continue;
                const resolution: Install.Resolution = pkg_resolutions[package_id];
                if (resolution.tag != .npm) continue;

                const package_name = pkg_names[package_id].slice(string_buf);
                _ = manager.manifests.byName(
                    manager.options.scopeForPackageName(package_name),
                    package_name,
                ) orelse {
                    const task_id = Install.Task.Id.forManifest(package_name);
                    if (manager.hasCreatedNetworkTask(task_id, dep.behavior.optional)) continue;

                    manager.startProgressBarIfNone();

                    var task = manager.getNetworkTask();
                    task.* = .{
<<<<<<< HEAD
                        .package_manager = &PackageManager.instance,
                        .lockfile = lockfile,
=======
                        .package_manager = PackageManager.get(),
>>>>>>> 3170b880
                        .callback = undefined,
                        .task_id = task_id,
                        .allocator = manager.allocator,
                    };
                    try task.forManifest(
                        package_name,
                        manager.allocator,
                        manager.options.scopeForPackageName(package_name),
                        null,
                        dep.behavior.optional,
                    );

                    manager.enqueueNetworkTask(task);
                };
            }

            manager.flushNetworkQueue();
            _ = manager.scheduleTasks();

            if (manager.pendingTaskCount() > 1) {
                try manager.runTasks(
                    lockfile,
                    *PackageManager,
                    manager,
                    .{
                        .onExtract = {},
                        .onResolve = {},
                        .onPackageManifestError = {},
                        .onPackageDownloadError = {},
                        .progress_bar = true,
                        .manifests_only = true,
                    },
                    true,
                    log_level,
                );
            }
        }

        manager.flushNetworkQueue();
        _ = manager.scheduleTasks();

        const RunClosure = struct {
            manager: *PackageManager,
            lockfile: *Lockfile,
            err: ?anyerror = null,
            pub fn isDone(closure: *@This()) bool {
                if (closure.manager.pendingTaskCount() > 0) {
                    closure.manager.runTasks(
                        closure.lockfile,
                        *PackageManager,
                        closure.manager,
                        .{
                            .onExtract = {},
                            .onResolve = {},
                            .onPackageManifestError = {},
                            .onPackageDownloadError = {},
                            .progress_bar = true,
                            .manifests_only = true,
                        },
                        true,
                        log_level,
                    ) catch |err| {
                        closure.err = err;
                        return true;
                    };
                }

                return closure.manager.pendingTaskCount() == 0;
            }
        };

        var run_closure: RunClosure = .{ .manager = manager, .lockfile = lockfile };
        manager.sleepUntil(&run_closure, &RunClosure.isDone);

        if (comptime log_level.showProgress()) {
            manager.endProgressBar();
            Output.flush();
        }

        if (run_closure.err) |err| {
            return err;
        }
    }
};<|MERGE_RESOLUTION|>--- conflicted
+++ resolved
@@ -594,12 +594,8 @@
 
                     var task = manager.getNetworkTask();
                     task.* = .{
-<<<<<<< HEAD
-                        .package_manager = &PackageManager.instance,
                         .lockfile = lockfile,
-=======
                         .package_manager = PackageManager.get(),
->>>>>>> 3170b880
                         .callback = undefined,
                         .task_id = task_id,
                         .allocator = manager.allocator,
