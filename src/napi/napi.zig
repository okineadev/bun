--- conflicted
+++ resolved
@@ -1426,14 +1426,16 @@
 }
 
 pub const Finalizer = struct {
+    env: napi_env,
     fun: napi_finalize,
     data: ?*anyopaque = null,
     hint: ?*anyopaque = null,
 
     pub const Queue = std.fifo.LinearFifo(Finalizer, .Dynamic);
 
-    pub fn drain(this: *Finalizer.Queue, env: napi_env) void {
+    pub fn drain(this: *Finalizer.Queue) void {
         while (this.readItem()) |*finalizer| {
+            const env = finalizer.env.?;
             const handle_scope = NapiHandleScope.open(env, false);
             defer if (handle_scope) |scope| scope.close(env);
             finalizer.fun.?(env, finalizer.data, finalizer.hint);
@@ -1442,9 +1444,9 @@
 
     /// Node defers finalizers to the immediate task queue.
     /// This is most likely to account for napi addons which cause GC inside of the finalizer.
-    pub export fn napi_enqueue_finalizer(fun: napi_finalize, data: ?*anyopaque, hint: ?*anyopaque) callconv(.C) void {
+    pub export fn napi_enqueue_finalizer(env: napi_env, fun: napi_finalize, data: ?*anyopaque, hint: ?*anyopaque) callconv(.C) void {
         const vm = JSC.VirtualMachine.get();
-        vm.eventLoop().napi_finalizer_queue.writeItem(.{ .fun = fun, .data = data, .hint = hint }) catch bun.outOfMemory();
+        vm.eventLoop().napi_finalizer_queue.writeItem(.{ .env = env, .fun = fun, .data = data, .hint = hint }) catch bun.outOfMemory();
     }
 };
 
@@ -1476,7 +1478,7 @@
 
     env: *NapiEnv,
 
-    finalizer: Finalizer = Finalizer{ .fun = null, .data = null },
+    finalizer: Finalizer = Finalizer{ .env = null, .fun = null, .data = null },
     channel: Queue,
 
     ctx: ?*anyopaque = null,
@@ -1599,11 +1601,7 @@
         this.unref();
 
         if (this.finalizer.fun) |fun| {
-<<<<<<< HEAD
-            fun(this.env, this.finalizer.data, this.ctx);
-=======
-            Finalizer.napi_enqueue_finalizer(fun, this.finalizer.data, this.ctx);
->>>>>>> 23dc0fed
+            Finalizer.napi_enqueue_finalizer(this.env, fun, this.finalizer.data, this.ctx);
         }
 
         if (this.callback == .js) {
@@ -1710,7 +1708,7 @@
         .tracker = JSC.AsyncTaskTracker.init(vm),
     };
 
-    function.finalizer = .{ .data = thread_finalize_data, .fun = thread_finalize_cb };
+    function.finalizer = .{ .env = env, .data = thread_finalize_data, .fun = thread_finalize_cb };
     // nodejs by default keeps the event loop alive until the thread-safe function is unref'd
     function.ref();
     function.tracker.didSchedule(vm.global);
