--- conflicted
+++ resolved
@@ -477,7 +477,6 @@
     Symlink,
     ThreadSafeFunction,
     TimerObject,
-<<<<<<< HEAD
     Truncate,
     Unlink,
     Utimes,
@@ -485,13 +484,10 @@
     WriteFile,
     WriteFileTask,
     Writev,
-=======
-    bun.shell.Interpreter.Builtin.Yes.YesTask,
     ProcessWaiterThreadTask,
     RuntimeTranspilerStore,
     ServerAllConnectionsClosedTask,
     bun.bake.DevServer.HotReloadEvent,
->>>>>>> 0d6d4faa
     bun.bundle_v2.DeferredBatchTask,
 });
 const UnboundedQueue = @import("./unbounded_queue.zig").UnboundedQueue;
