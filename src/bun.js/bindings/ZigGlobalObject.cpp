#include "root.h"
#include "ZigGlobalObject.h"
#include "helpers.h"
#include "JavaScriptCore/ArgList.h"
#include "JavaScriptCore/JSImmutableButterfly.h"
#include "wtf/text/Base64.h"
#include "JavaScriptCore/BuiltinNames.h"
#include "JavaScriptCore/CallData.h"
#include "JavaScriptCore/CatchScope.h"
#include "JavaScriptCore/ClassInfo.h"
#include "JavaScriptCore/CodeBlock.h"
#include "JavaScriptCore/Completion.h"
#include "JavaScriptCore/DeferredWorkTimer.h"
#include "JavaScriptCore/Error.h"
#include "JavaScriptCore/ErrorInstance.h"
#include "JavaScriptCore/Exception.h"
#include "JavaScriptCore/ExceptionScope.h"
#include "JavaScriptCore/FunctionConstructor.h"
#include "JavaScriptCore/FunctionPrototype.h"
#include "JavaScriptCore/GetterSetter.h"
#include "JavaScriptCore/GlobalObjectMethodTable.h"
#include "JavaScriptCore/Heap.h"
#include "JavaScriptCore/Identifier.h"
#include "JavaScriptCore/InitializeThreading.h"
#include "JavaScriptCore/InternalFieldTuple.h"
#include "JavaScriptCore/InternalFunction.h"
#include "JavaScriptCore/JSArray.h"
#include "JavaScriptCore/JSCast.h"
#include "JavaScriptCore/JSCJSValue.h"
#include "JavaScriptCore/JSGlobalProxyInlines.h"
#include "JavaScriptCore/JSInternalPromise.h"
#include "JavaScriptCore/JSLock.h"
#include "JavaScriptCore/JSMap.h"
#include "JavaScriptCore/JSMicrotask.h"
#include "JavaScriptCore/JSModuleLoader.h"
#include "JavaScriptCore/JSModuleNamespaceObject.h"
#include "JavaScriptCore/JSModuleNamespaceObjectInlines.h"
#include "JavaScriptCore/JSModuleRecord.h"
#include "JavaScriptCore/JSNativeStdFunction.h"
#include "JavaScriptCore/JSObject.h"
#include "JavaScriptCore/JSObjectInlines.h"
#include "JavaScriptCore/JSPromise.h"
#include "JavaScriptCore/JSScriptFetchParameters.h"
#include "JavaScriptCore/JSSourceCode.h"
#include "JavaScriptCore/JSString.h"
#include "JavaScriptCore/JSWeakMap.h"
#include "JavaScriptCore/LazyClassStructure.h"
#include "JavaScriptCore/LazyClassStructureInlines.h"
#include "JavaScriptCore/ObjectConstructor.h"
#include "JavaScriptCore/ScriptExecutable.h"
#include "JavaScriptCore/ScriptFetchParameters.h"
#include "JavaScriptCore/SourceOrigin.h"
#include "JavaScriptCore/StackFrame.h"
#include "JavaScriptCore/StackVisitor.h"
#include "JavaScriptCore/VM.h"
#include "AddEventListenerOptions.h"
#include "AsyncContextFrame.h"
#include "BunClientData.h"
#include "BunObject.h"
#include "BunPlugin.h"
#include "BunProcess.h"
#include "BunWorkerGlobalScope.h"
#include "CallSite.h"
#include "CallSitePrototype.h"
#include "CommonJSModuleRecord.h"
#include "ConsoleObject.h"
#include "DOMWrapperWorld-class.h"
#include "ErrorStackTrace.h"
#include "IDLTypes.h"
#include "ImportMetaObject.h"
#include "JS2Native.h"
#include "JSAbortAlgorithm.h"
#include "JSAbortController.h"
#include "JSAbortSignal.h"
#include "JSBroadcastChannel.h"
#include "JSBuffer.h"
#include "JSBufferList.h"
#include "JSByteLengthQueuingStrategy.h"
#include "JSCloseEvent.h"
#include "JSCountQueuingStrategy.h"
#include "JSCustomEvent.h"
#include "JSDOMConvertBase.h"
#include "JSDOMConvertUnion.h"
#include "JSDOMException.h"
#include "JSDOMFile.h"
#include "JSDOMFormData.h"
#include "JSDOMURL.h"
#include "JSEnvironmentVariableMap.h"
#include "JSErrorEvent.h"
#include "JSEvent.h"
#include "JSEventEmitter.h"
#include "JSEventListener.h"
#include "JSEventTarget.h"
#include "JSFetchHeaders.h"
#include "JSFFIFunction.h"
#include "JSMessageChannel.h"
#include "JSMessageEvent.h"
#include "JSMessagePort.h"
#include "JSNextTickQueue.h"
#include "JSPerformance.h"
#include "JSPerformanceEntry.h"
#include "JSPerformanceMark.h"
#include "JSPerformanceMeasure.h"
#include "JSPerformanceObserver.h"
#include "JSPerformanceObserverEntryList.h"
#include "JSReadableByteStreamController.h"
#include "JSReadableStream.h"
#include "JSReadableStreamBYOBReader.h"
#include "JSReadableStreamBYOBRequest.h"
#include "JSReadableStreamDefaultController.h"
#include "JSReadableStreamDefaultReader.h"
#include "JSSink.h"
#include "JSSocketAddress.h"
#include "JSSQLStatement.h"
#include "JSStringDecoder.h"
#include "JSTextEncoder.h"
#include "JSTextEncoderStream.h"
#include "JSTextDecoderStream.h"
#include "JSTransformStream.h"
#include "JSTransformStreamDefaultController.h"
#include "JSURLSearchParams.h"
#include "JSWebSocket.h"
#include "JSWorker.h"
#include "JSWritableStream.h"
#include "JSWritableStreamDefaultController.h"
#include "JSWritableStreamDefaultWriter.h"
#include "libusockets.h"
#include "ModuleLoader.h"
#include "napi_external.h"
#include "napi_handle_scope.h"
#include "napi.h"
#include "NodeHTTP.h"
#include "NodeVM.h"
#include "Performance.h"
#include "ProcessBindingConstants.h"
#include "ProcessBindingTTYWrap.h"
#include "ProcessIdentifier.h"
#include "ReadableStream.h"
#include "SerializedScriptValue.h"
#include "StructuredClone.h"
#include "WebCoreJSBuiltins.h"
#include "webcrypto/JSCryptoKey.h"
#include "webcrypto/JSSubtleCrypto.h"
#include "ZigGeneratedClasses.h"
#include "ZigSourceProvider.h"
#include "UtilInspect.h"
#include "Base64Helpers.h"
#include "wtf/text/OrdinalNumber.h"
#include "ErrorCode.h"
#include "v8/shim/GlobalInternals.h"
#include "EventLoopTask.h"
#include "NodeModuleModule.h"
#include <JavaScriptCore/JSCBytecodeCacheVersion.h>

#if ENABLE(REMOTE_INSPECTOR)
#include "JavaScriptCore/RemoteInspectorServer.h"
#endif

#if !OS(WINDOWS)
#include <dlfcn.h>
#endif

#ifdef __APPLE__
#include <sys/sysctl.h>
#elif defined(__linux__)
// for sysconf
#include <unistd.h>
#endif

using namespace Bun;

BUN_DECLARE_HOST_FUNCTION(Bun__NodeUtil__jsParseArgs);
BUN_DECLARE_HOST_FUNCTION(BUN__HTTP2__getUnpackedSettings);
BUN_DECLARE_HOST_FUNCTION(BUN__HTTP2_getPackedSettings);

using JSGlobalObject = JSC::JSGlobalObject;
using Exception = JSC::Exception;
using JSValue = JSC::JSValue;
using JSString = JSC::JSString;
using JSModuleLoader = JSC::JSModuleLoader;
using JSModuleRecord = JSC::JSModuleRecord;
using Identifier = JSC::Identifier;
using SourceOrigin = JSC::SourceOrigin;
using JSObject = JSC::JSObject;
using JSNonFinalObject = JSC::JSNonFinalObject;
namespace JSCastingHelpers = JSC::JSCastingHelpers;

constexpr size_t DEFAULT_ERROR_STACK_TRACE_LIMIT = 10;

// #include <iostream>
static bool has_loaded_jsc = false;

Structure* createMemoryFootprintStructure(JSC::VM& vm, JSC::JSGlobalObject* globalObject);

extern "C" WebCore::Worker* WebWorker__getParentWorker(void*);

#ifndef BUN_WEBKIT_VERSION
#ifndef ASSERT_ENABLED
#warning "BUN_WEBKIT_VERSION is not defined. WebKit's cmakeconfig.h is supposed to define that. If you're building a release build locally, ignore this warning. If you're seeing this warning in CI, please file an issue."
#endif

#define WEBKIT_BYTECODE_CACHE_HASH_KEY __TIMESTAMP__
#else
#define WEBKIT_BYTECODE_CACHE_HASH_KEY BUN_WEBKIT_VERSION
#endif
static consteval unsigned getWebKitBytecodeCacheVersion()
{
    return WTF::SuperFastHash::computeHash(WEBKIT_BYTECODE_CACHE_HASH_KEY);
}
#undef WEBKIT_BYTECODE_CACHE_HASH_KEY

extern "C" unsigned getJSCBytecodeCacheVersion()
{
    return getWebKitBytecodeCacheVersion();
}

extern "C" void JSCInitialize(const char* envp[], size_t envc, void (*onCrash)(const char* ptr, size_t length), bool evalMode)
{
    // NOLINTBEGIN
    if (has_loaded_jsc)
        return;
    has_loaded_jsc = true;
    JSC::Config::enableRestrictedOptions();

    std::set_terminate([]() { Zig__GlobalObject__onCrash(); });
    WTF::initializeMainThread();
    JSC::initialize();
    {

        JSC::Options::AllowUnfinalizedAccessScope scope;

        JSC::Options::useConcurrentJIT() = true;
        // JSC::Options::useSigillCrashAnalyzer() = true;
        JSC::Options::useWasm() = true;
        JSC::Options::useSourceProviderCache() = true;
        // JSC::Options::useUnlinkedCodeBlockJettisoning() = false;
        JSC::Options::exposeInternalModuleLoader() = true;
        JSC::Options::useSharedArrayBuffer() = true;
        JSC::Options::useJIT() = true;
        JSC::Options::useBBQJIT() = true;
        JSC::Options::useUint8ArrayBase64Methods() = true;
        JSC::Options::useJITCage() = false;
        JSC::Options::useShadowRealm() = true;
        JSC::Options::useV8DateParser() = true;
        JSC::Options::evalMode() = evalMode;
        JSC::Options::usePromiseTryMethod() = true;
        JSC::Options::useRegExpEscape() = true;
        JSC::Options::useIteratorHelpers() = true;
        JSC::dangerouslyOverrideJSCBytecodeCacheVersion(getWebKitBytecodeCacheVersion());

#ifdef BUN_DEBUG
        JSC::Options::showPrivateScriptsInStackTraces() = true;
#endif

        if (LIKELY(envc > 0)) {
            while (envc--) {
                const char* env = (const char*)envp[envc];
                // need to check for \0 so we might as well make this single pass
                // strlen would check the end of the string
                if (LIKELY(!(env[0] == 'B' && env[1] == 'U' && env[2] == 'N' && env[3] == '_' && env[4] == 'J' && env[5] == 'S' && env[6] == 'C' && env[7] == '_'))) {
                    continue;
                }

                if (UNLIKELY(!JSC::Options::setOption(env + 8))) {
                    onCrash(env, strlen(env));
                }
            }
        }
        JSC::Options::assertOptionsAreCoherent();
    }

    // NOLINTEND
}

extern "C" void* Bun__getVM();

extern "C" void Bun__setDefaultGlobalObject(Zig::GlobalObject* globalObject);

static JSValue formatStackTraceToJSValue(JSC::VM& vm, Zig::GlobalObject* globalObject, JSC::JSGlobalObject* lexicalGlobalObject, JSC::JSObject* errorObject, JSC::JSArray* callSites)
{
    auto scope = DECLARE_THROW_SCOPE(vm);

    // default formatting
    size_t framesCount = callSites->length();

    WTF::StringBuilder sb;
    if (JSC::JSValue errorMessage = errorObject->getIfPropertyExists(lexicalGlobalObject, vm.propertyNames->message)) {
        auto* str = errorMessage.toString(lexicalGlobalObject);
        if (str->length() > 0) {
            sb.append("Error: "_s);
            sb.append(str->value(lexicalGlobalObject).data);
        } else {
            sb.append("Error"_s);
        }
    } else {
        sb.append("Error"_s);
    }

    if (framesCount > 0) {
        sb.append("\n"_s);
    }

    for (size_t i = 0; i < framesCount; i++) {
        JSC::JSValue callSiteValue = callSites->getIndex(lexicalGlobalObject, i);
        CallSite* callSite = JSC::jsDynamicCast<CallSite*>(callSiteValue);
        sb.append("    at "_s);
        callSite->formatAsString(vm, lexicalGlobalObject, sb);
        RETURN_IF_EXCEPTION(scope, {});
        if (i != framesCount - 1) {
            sb.append("\n"_s);
        }
    }

    return jsString(vm, sb.toString());
}

static JSValue formatStackTraceToJSValue(JSC::VM& vm, Zig::GlobalObject* globalObject, JSC::JSGlobalObject* lexicalGlobalObject, JSC::JSObject* errorObject, JSC::JSArray* callSites, JSValue prepareStackTrace)
{
    auto scope = DECLARE_THROW_SCOPE(vm);
    auto stackStringValue = formatStackTraceToJSValue(vm, globalObject, lexicalGlobalObject, errorObject, callSites);
    RETURN_IF_EXCEPTION(scope, {});

    if (prepareStackTrace && prepareStackTrace.isObject()) {
        JSC::CallData prepareStackTraceCallData = JSC::getCallData(prepareStackTrace);

        if (prepareStackTraceCallData.type != JSC::CallData::Type::None) {
            // In Node, if you console.log(error.stack) inside Error.prepareStackTrace
            // it will display the stack as a formatted string, so we have to do the same.
            errorObject->putDirect(vm, vm.propertyNames->stack, stackStringValue, 0);

            JSC::MarkedArgumentBuffer arguments;
            arguments.append(errorObject);
            arguments.append(callSites);

            JSC::JSValue result = profiledCall(
                lexicalGlobalObject,
                JSC::ProfilingReason::Other,
                prepareStackTrace,
                prepareStackTraceCallData,
                lexicalGlobalObject->m_errorStructure.constructor(globalObject),
                arguments);

            RETURN_IF_EXCEPTION(scope, stackStringValue);

            if (result.isUndefinedOrNull()) {
                result = jsUndefined();
            }

            return result;
        }
    }

    return stackStringValue;
}

static JSValue formatStackTraceToJSValueWithoutPrepareStackTrace(JSC::VM& vm, Zig::GlobalObject* globalObject, JSC::JSGlobalObject* lexicalGlobalObject, JSC::JSObject* errorObject, JSC::JSArray* callSites)
{
    JSValue prepareStackTrace = {};
    if (lexicalGlobalObject->inherits<Zig::GlobalObject>()) {
        if (auto prepare = globalObject->m_errorConstructorPrepareStackTraceValue.get()) {
            prepareStackTrace = prepare;
        }
    } else {
        auto scope = DECLARE_CATCH_SCOPE(vm);

        auto* errorConstructor = lexicalGlobalObject->m_errorStructure.constructor(globalObject);
        prepareStackTrace = errorConstructor->getIfPropertyExists(lexicalGlobalObject, JSC::Identifier::fromString(vm, "prepareStackTrace"_s));
        if (scope.exception()) {
            scope.clearException();
        }
    }

    return formatStackTraceToJSValue(vm, globalObject, lexicalGlobalObject, errorObject, callSites, prepareStackTrace);
}

WTF::String Bun::formatStackTrace(
    JSC::VM& vm,
    Zig::GlobalObject* globalObject,
    JSC::JSGlobalObject* lexicalGlobalObject,
    const WTF::String& name,
    const WTF::String& message,
    OrdinalNumber& line,
    OrdinalNumber& column,
    WTF::String& sourceURL,
    Vector<JSC::StackFrame>& stackTrace,
    JSC::JSObject* errorInstance)
{
    WTF::StringBuilder sb;

    if (!name.isEmpty()) {
        sb.append(name);
        if (!message.isEmpty()) {
            sb.append(": "_s);
            sb.append(message);
        }
    } else if (!message.isEmpty()) {
        sb.append(message);
    }

    // FIXME: why can size == 6 and capacity == 0?
    // https://discord.com/channels/876711213126520882/1174901590457585765/1174907969419350036
    size_t framesCount = stackTrace.size();

    bool hasSet = false;

    if (errorInstance) {
        if (JSC::ErrorInstance* err = jsDynamicCast<JSC::ErrorInstance*>(errorInstance)) {
            if (err->errorType() == ErrorType::SyntaxError && (stackTrace.isEmpty() || stackTrace.at(0).sourceURL(vm) != err->sourceURL())) {
                // There appears to be an off-by-one error.
                // The following reproduces the issue:
                // /* empty comment */
                // "".test(/[a-0]/);
                auto originalLine = WTF::OrdinalNumber::fromOneBasedInt(err->line());

                ZigStackFrame remappedFrame = {};
                memset(&remappedFrame, 0, sizeof(ZigStackFrame));

                remappedFrame.position.line_zero_based = originalLine.zeroBasedInt();
                remappedFrame.position.column_zero_based = 0;

                String sourceURLForFrame = err->sourceURL();

                // If it's not a Zig::GlobalObject, don't bother source-mapping it.
                if (globalObject && !sourceURLForFrame.isEmpty()) {
                    // https://github.com/oven-sh/bun/issues/3595
                    if (!sourceURLForFrame.isEmpty()) {
                        remappedFrame.source_url = Bun::toStringRef(sourceURLForFrame);

                        // This ensures the lifetime of the sourceURL is accounted for correctly
                        Bun__remapStackFramePositions(globalObject, &remappedFrame, 1);

                        sourceURLForFrame = remappedFrame.source_url.toWTFString();
                    }
                }

                // there is always a newline before each stack frame line, ensuring that the name + message
                // exist on the first line, even if both are empty
                sb.append("\n"_s);

                sb.append("    at <parse> ("_s);

                sb.append(remappedFrame.source_url.toWTFString());

                if (remappedFrame.remapped) {
                    errorInstance->putDirect(vm, builtinNames(vm).originalLinePublicName(), jsNumber(originalLine.oneBasedInt()), 0);
                    hasSet = true;
                    line = remappedFrame.position.line();
                }

                if (remappedFrame.remapped) {
                    sb.append(":"_s);
                    sb.append(remappedFrame.position.line().oneBasedInt());
                } else {
                    sb.append(":"_s);
                    sb.append(originalLine.oneBasedInt());
                }

                sb.append(")"_s);
            }
        }
    }

    if (framesCount == 0) {
        ASSERT(stackTrace.isEmpty());
        return sb.toString();
    }

    sb.append("\n"_s);

    for (size_t i = 0; i < framesCount; i++) {
        StackFrame& frame = stackTrace.at(i);
        WTF::String functionName;
        bool isBuiltinFunction = false;

        sb.append("    at "_s);

        if (auto codeblock = frame.codeBlock()) {

            if (codeblock->isConstructor()) {
                sb.append("new "_s);
            }

            // We cannot run this in FinalizeUnconditionally, as we cannot call getters there
            // We check the errorInstance to see if we are allowed to access this memory.
            if (errorInstance) {
                switch (codeblock->codeType()) {
                case JSC::CodeType::FunctionCode:
                case JSC::CodeType::EvalCode: {
                    if (auto* callee = frame.callee()) {
                        if (auto* object = callee->getObject()) {
                            JSValue functionNameValue = object->getDirect(vm, vm.propertyNames->name);
                            if (functionNameValue && functionNameValue.isString()) {
                                functionName = functionNameValue.toWTFString(lexicalGlobalObject);
                            }

                            if (functionName.isEmpty()) {
                                auto catchScope = DECLARE_CATCH_SCOPE(vm);
                                functionName = JSC::getCalculatedDisplayName(vm, object);
                                if (catchScope.exception()) {
                                    catchScope.clearException();
                                }
                            }

                            if (auto* unlinkedCodeBlock = codeblock->unlinkedCodeBlock()) {
                                if (unlinkedCodeBlock->isBuiltinFunction()) {
                                    isBuiltinFunction = true;
                                }
                            }
                        }
                    }
                    break;
                }
                default: {
                    break;
                }
                }
            }
        }

        if (functionName.isEmpty()) {
            functionName = frame.functionName(vm);
        }

        if (functionName.isEmpty()) {
            sb.append("<anonymous>"_s);
        } else {
            sb.append(functionName);
        }

        if (frame.hasLineAndColumnInfo()) {
            ZigStackFrame remappedFrame = {};
            LineColumn lineColumn = frame.computeLineAndColumn();
            OrdinalNumber originalLine = OrdinalNumber::fromOneBasedInt(lineColumn.line);
            OrdinalNumber originalColumn = OrdinalNumber::fromOneBasedInt(lineColumn.column);

            remappedFrame.position.line_zero_based = originalLine.zeroBasedInt();
            remappedFrame.position.column_zero_based = originalColumn.zeroBasedInt();

            String sourceURLForFrame = frame.sourceURL(vm);

            // Sometimes, the sourceURL is empty.
            // For example, pages in Next.js.
            if (sourceURLForFrame.isEmpty()) {
                // hasLineAndColumnInfo() checks codeBlock(), so this is safe to access here.
                const auto& source = frame.codeBlock()->source();

                // source.isNull() is true when the SourceProvider is a null pointer.
                if (!source.isNull()) {
                    auto* provider = source.provider();
                    // I'm not 100% sure we should show sourceURLDirective here.
                    if (!provider->sourceURLDirective().isEmpty()) {
                        sourceURLForFrame = provider->sourceURLDirective();
                    } else if (!provider->sourceURL().isEmpty()) {
                        sourceURLForFrame = provider->sourceURL();
                    } else {
                        const auto& origin = provider->sourceOrigin();
                        if (!origin.isNull()) {
                            sourceURLForFrame = origin.string();
                        }
                    }
                }
            }

            bool isDefinitelyNotRunninginNodeVMGlobalObject = (globalObject == lexicalGlobalObject && globalObject);

            bool isDefaultGlobalObjectInAFinalizer = (globalObject && !lexicalGlobalObject && !errorInstance);
            if (isDefinitelyNotRunninginNodeVMGlobalObject || isDefaultGlobalObjectInAFinalizer) {
                // https://github.com/oven-sh/bun/issues/3595
                if (!sourceURLForFrame.isEmpty()) {
                    remappedFrame.source_url = Bun::toStringRef(sourceURLForFrame);

                    // This ensures the lifetime of the sourceURL is accounted for correctly
                    Bun__remapStackFramePositions(globalObject, &remappedFrame, 1);

                    sourceURLForFrame = remappedFrame.source_url.toWTFString();
                }
            }

            if (!hasSet) {
                hasSet = true;
                line = remappedFrame.position.line();
                column = remappedFrame.position.column();
                sourceURL = frame.sourceURL(vm);

                if (remappedFrame.remapped) {
                    if (errorInstance) {
                        errorInstance->putDirect(vm, builtinNames(vm).originalLinePublicName(), jsNumber(originalLine.oneBasedInt()), 0);
                        errorInstance->putDirect(vm, builtinNames(vm).originalColumnPublicName(), jsNumber(originalColumn.oneBasedInt()), 0);
                    }
                }
            }

            sb.append(" ("_s);
            if (sourceURLForFrame.isEmpty()) {
                if (isBuiltinFunction) {
                    sb.append("native"_s);
                } else {
                    sb.append("unknown"_s);
                }
            } else {
                sb.append(sourceURLForFrame);
            }
            sb.append(":"_s);
            sb.append(remappedFrame.position.line().oneBasedInt());
            sb.append(":"_s);
            sb.append(remappedFrame.position.column().oneBasedInt());
            sb.append(")"_s);
        } else {
            sb.append(" (native)"_s);
        }

        if (i != framesCount - 1) {
            sb.append("\n"_s);
        }
    }

    return sb.toString();
}

// error.stack calls this function
static String computeErrorInfoWithoutPrepareStackTrace(
    JSC::VM& vm,
    Zig::GlobalObject* globalObject,
    JSC::JSGlobalObject* lexicalGlobalObject,
    Vector<StackFrame>& stackTrace,
    OrdinalNumber& line,
    OrdinalNumber& column,
    String& sourceURL,
    JSObject* errorInstance)
{

    WTF::String name = "Error"_s;
    WTF::String message;

    if (errorInstance) {
        // Note that we are not allowed to allocate memory in here. It's called inside a finalizer.
        if (auto* instance = jsDynamicCast<ErrorInstance*>(errorInstance)) {
            if (!lexicalGlobalObject) {
                lexicalGlobalObject = errorInstance->globalObject();
            }
            name = instance->sanitizedNameString(lexicalGlobalObject);
            message = instance->sanitizedMessageString(lexicalGlobalObject);
        }
    }

    if (UNLIKELY(!globalObject)) {
        globalObject = defaultGlobalObject();
    }

    return Bun::formatStackTrace(vm, globalObject, lexicalGlobalObject, name, message, line, column, sourceURL, stackTrace, errorInstance);
}

static JSValue computeErrorInfoWithPrepareStackTrace(JSC::VM& vm, Zig::GlobalObject* globalObject, JSC::JSGlobalObject* lexicalGlobalObject, Vector<StackFrame>& stackFrames, OrdinalNumber& line, OrdinalNumber& column, String& sourceURL, JSObject* errorObject, JSObject* prepareStackTrace)
{
    auto scope = DECLARE_THROW_SCOPE(vm);

    JSCStackTrace stackTrace = JSCStackTrace::fromExisting(vm, stackFrames);

    // Note: we cannot use tryCreateUninitializedRestricted here because we cannot allocate memory inside initializeIndex()
    MarkedArgumentBuffer callSites;

    // Create the call sites (one per frame)
    GlobalObject::createCallSitesFromFrames(globalObject, lexicalGlobalObject, stackTrace, callSites);

    // We need to sourcemap it if it's a GlobalObject.
    if (globalObject == lexicalGlobalObject) {
        size_t framesCount = stackTrace.size();
        ZigStackFrame remappedFrames[64];
        framesCount = framesCount > 64 ? 64 : framesCount;
        for (int i = 0; i < framesCount; i++) {
            remappedFrames[i] = {};
            remappedFrames[i].source_url = Bun::toStringRef(lexicalGlobalObject, stackTrace.at(i).sourceURL());
            if (JSCStackFrame::SourcePositions* sourcePositions = stackTrace.at(i).getSourcePositions()) {
                remappedFrames[i].position.line_zero_based = sourcePositions->line.zeroBasedInt();
                remappedFrames[i].position.column_zero_based = sourcePositions->column.zeroBasedInt();
            } else {
                remappedFrames[i].position.line_zero_based = -1;
                remappedFrames[i].position.column_zero_based = -1;
            }
        }

        Bun__remapStackFramePositions(globalObject, remappedFrames, framesCount);

        for (size_t i = 0; i < framesCount; i++) {
            JSC::JSValue callSiteValue = callSites.at(i);
            CallSite* callSite = JSC::jsDynamicCast<CallSite*>(callSiteValue);
            if (remappedFrames[i].remapped) {
                callSite->setColumnNumber(remappedFrames[i].position.column());
                callSite->setLineNumber(remappedFrames[i].position.line());
            }
        }
    }

    JSArray* callSitesArray = JSC::constructArray(globalObject, globalObject->arrayStructureForIndexingTypeDuringAllocation(JSC::ArrayWithContiguous), callSites);

    return formatStackTraceToJSValue(vm, globalObject, lexicalGlobalObject, errorObject, callSitesArray, prepareStackTrace);
}

static String computeErrorInfoToString(JSC::VM& vm, Vector<StackFrame>& stackTrace, OrdinalNumber& line, OrdinalNumber& column, String& sourceURL)
{

    Zig::GlobalObject* globalObject = nullptr;
    JSC::JSGlobalObject* lexicalGlobalObject = nullptr;

    return computeErrorInfoWithoutPrepareStackTrace(vm, globalObject, lexicalGlobalObject, stackTrace, line, column, sourceURL, nullptr);
}

static JSValue computeErrorInfoToJSValueWithoutSkipping(JSC::VM& vm, Vector<StackFrame>& stackTrace, OrdinalNumber& line, OrdinalNumber& column, String& sourceURL, JSObject* errorInstance)
{
    Zig::GlobalObject* globalObject = nullptr;
    JSC::JSGlobalObject* lexicalGlobalObject = nullptr;

    lexicalGlobalObject = errorInstance->globalObject();
    globalObject = jsDynamicCast<Zig::GlobalObject*>(lexicalGlobalObject);

    // Error.prepareStackTrace - https://v8.dev/docs/stack-trace-api#customizing-stack-traces
    if (!globalObject) {
        // node:vm will use a different JSGlobalObject
        globalObject = defaultGlobalObject();
        if (!globalObject->isInsideErrorPrepareStackTraceCallback) {
            auto* errorConstructor = lexicalGlobalObject->m_errorStructure.constructor(lexicalGlobalObject);
            if (JSValue prepareStackTrace = errorConstructor->getIfPropertyExists(lexicalGlobalObject, Identifier::fromString(vm, "prepareStackTrace"_s))) {
                if (prepareStackTrace.isCell() && prepareStackTrace.isObject() && prepareStackTrace.isCallable()) {
                    globalObject->isInsideErrorPrepareStackTraceCallback = true;
                    auto result = computeErrorInfoWithPrepareStackTrace(vm, globalObject, lexicalGlobalObject, stackTrace, line, column, sourceURL, errorInstance, prepareStackTrace.getObject());
                    globalObject->isInsideErrorPrepareStackTraceCallback = false;
                    return result;
                }
            }
        }
    } else if (!globalObject->isInsideErrorPrepareStackTraceCallback) {
        if (JSValue prepareStackTrace = globalObject->m_errorConstructorPrepareStackTraceValue.get()) {
            if (prepareStackTrace) {
                if (prepareStackTrace.isCallable()) {
                    globalObject->isInsideErrorPrepareStackTraceCallback = true;
                    auto result = computeErrorInfoWithPrepareStackTrace(vm, globalObject, lexicalGlobalObject, stackTrace, line, column, sourceURL, errorInstance, prepareStackTrace.getObject());
                    globalObject->isInsideErrorPrepareStackTraceCallback = false;
                    return result;
                }
            }
        }
    }

    String result = computeErrorInfoWithoutPrepareStackTrace(vm, globalObject, lexicalGlobalObject, stackTrace, line, column, sourceURL, errorInstance);
    return jsString(vm, result);
}

static JSValue computeErrorInfoToJSValue(JSC::VM& vm, Vector<StackFrame>& stackTrace, OrdinalNumber& line, OrdinalNumber& column, String& sourceURL, JSObject* errorInstance)
{
    return computeErrorInfoToJSValueWithoutSkipping(vm, stackTrace, line, column, sourceURL, errorInstance);
}

// TODO: @paperdave: remove this wrapper and make the WTF::Function from JavaScriptCore expect OrdinalNumber instead of unsigned.
static String computeErrorInfoWrapperToString(JSC::VM& vm, Vector<StackFrame>& stackTrace, unsigned int& line_in, unsigned int& column_in, String& sourceURL)
{
    OrdinalNumber line = OrdinalNumber::fromOneBasedInt(line_in);
    OrdinalNumber column = OrdinalNumber::fromOneBasedInt(column_in);

    WTF::String result = computeErrorInfoToString(vm, stackTrace, line, column, sourceURL);

    line_in = line.oneBasedInt();
    column_in = column.oneBasedInt();

    return result;
}

static JSValue computeErrorInfoWrapperToJSValue(JSC::VM& vm, Vector<StackFrame>& stackTrace, unsigned int& line_in, unsigned int& column_in, String& sourceURL, JSObject* errorInstance)
{
    OrdinalNumber line = OrdinalNumber::fromOneBasedInt(line_in);
    OrdinalNumber column = OrdinalNumber::fromOneBasedInt(column_in);

    JSValue result = computeErrorInfoToJSValue(vm, stackTrace, line, column, sourceURL, errorInstance);

    line_in = line.oneBasedInt();
    column_in = column.oneBasedInt();

    return result;
}

static void checkIfNextTickWasCalledDuringMicrotask(JSC::VM& vm)
{
    auto* globalObject = defaultGlobalObject();
    if (auto nextTickQueueValue = globalObject->m_nextTickQueue.get()) {
        auto* queue = jsCast<Bun::JSNextTickQueue*>(nextTickQueueValue);
        globalObject->resetOnEachMicrotaskTick();
        queue->drain(vm, globalObject);
    }
}

static void cleanupAsyncHooksData(JSC::VM& vm)
{
    auto* globalObject = defaultGlobalObject();
    globalObject->m_asyncContextData.get()->putInternalField(vm, 0, jsUndefined());
    globalObject->asyncHooksNeedsCleanup = false;
    if (!globalObject->m_nextTickQueue) {
        vm.setOnEachMicrotaskTick(&checkIfNextTickWasCalledDuringMicrotask);
        checkIfNextTickWasCalledDuringMicrotask(vm);
    } else {
        vm.setOnEachMicrotaskTick(nullptr);
    }
}

void Zig::GlobalObject::resetOnEachMicrotaskTick()
{
    JSC::VM& vm = this->vm();
    if (this->asyncHooksNeedsCleanup) {
        vm.setOnEachMicrotaskTick(&cleanupAsyncHooksData);
    } else {
        if (this->m_nextTickQueue) {
            vm.setOnEachMicrotaskTick(nullptr);
        } else {
            vm.setOnEachMicrotaskTick(&checkIfNextTickWasCalledDuringMicrotask);
        }
    }
}

extern "C" JSC__JSGlobalObject* Zig__GlobalObject__create(void* console_client, int32_t executionContextId, bool miniMode, bool evalMode, void* worker_ptr)
{
    auto heapSize = miniMode ? JSC::HeapType::Small : JSC::HeapType::Large;
    JSC::VM& vm = JSC::VM::create(heapSize).leakRef();
    // This must happen before JSVMClientData::create
    vm.heap.acquireAccess();
    JSC::JSLockHolder locker(vm);

    WebCore::JSVMClientData::create(&vm, Bun__getVM());

    const auto createGlobalObject = [&]() -> Zig::GlobalObject* {
        if (UNLIKELY(executionContextId > -1)) {
            auto* structure = Zig::GlobalObject::createStructure(vm);
            if (UNLIKELY(!structure)) {
                return nullptr;
            }
            return Zig::GlobalObject::create(
                vm,
                structure,
                static_cast<ScriptExecutionContextIdentifier>(executionContextId));
        } else if (evalMode) {
            auto* structure = Zig::EvalGlobalObject::createStructure(vm);
            if (UNLIKELY(!structure)) {
                return nullptr;
            }
            return Zig::EvalGlobalObject::create(
                vm,
                structure,
                &Zig::EvalGlobalObject::s_globalObjectMethodTable);

        } else {
            auto* structure = Zig::GlobalObject::createStructure(vm);
            if (UNLIKELY(!structure)) {
                return nullptr;
            }
            return Zig::GlobalObject::create(
                vm,
                structure);
        }
    };

    auto* globalObject = createGlobalObject();
    if (UNLIKELY(!globalObject)) {
        BUN_PANIC("Failed to allocate JavaScript global object. Did your computer run out of memory?");
    }

    globalObject->setConsole(console_client);
    globalObject->isThreadLocalDefaultGlobalObject = true;
    globalObject->setStackTraceLimit(DEFAULT_ERROR_STACK_TRACE_LIMIT); // Node.js defaults to 10
    Bun__setDefaultGlobalObject(globalObject);
    JSC::gcProtect(globalObject);

    vm.setOnComputeErrorInfo(computeErrorInfoWrapperToString);
    vm.setOnComputeErrorInfoJSValue(computeErrorInfoWrapperToJSValue);
    vm.setOnEachMicrotaskTick([](JSC::VM& vm) -> void {
        auto* globalObject = defaultGlobalObject();
        if (auto nextTickQueue = globalObject->m_nextTickQueue.get()) {
            globalObject->resetOnEachMicrotaskTick();
            Bun::JSNextTickQueue* queue = jsCast<Bun::JSNextTickQueue*>(nextTickQueue);
            queue->drain(vm, globalObject);
            return;
        }
    });

    if (executionContextId > -1) {
        const auto initializeWorker = [&](WebCore::Worker& worker) -> void {
            auto& options = worker.options();

            if (options.bun.env) {
                auto map = WTFMove(options.bun.env);
                auto size = map->size();

                // In theory, a GC could happen before we finish putting all the properties on the object.
                // So we use a MarkedArgumentBuffer to ensure that the strings are not collected and we immediately put them on the object.
                MarkedArgumentBuffer strings;
                strings.ensureCapacity(map->size());
                for (const auto& value : map->values()) {
                    strings.append(jsString(vm, value));
                }

                auto env = JSC::constructEmptyObject(globalObject, globalObject->objectPrototype(), size >= JSFinalObject::maxInlineCapacity ? JSFinalObject::maxInlineCapacity : size);
                size_t i = 0;
                for (auto k : *map) {
                    // They can have environment variables with numbers as keys.
                    // So we must use putDirectMayBeIndex to handle that.
                    env->putDirectMayBeIndex(globalObject, JSC::Identifier::fromString(vm, WTFMove(k.key)), strings.at(i++));
                }
                map->clear();
                globalObject->m_processEnvObject.set(vm, globalObject, env);
            }

            // ensure remote termination works.
            vm.ensureTerminationException();
            vm.forbidExecutionOnTermination();
        };

        if (auto* worker = static_cast<WebCore::Worker*>(worker_ptr)) {
            initializeWorker(*worker);
        }
    }

    return globalObject;
}

JSC_DEFINE_HOST_FUNCTION(functionFulfillModuleSync,
    (JSC::JSGlobalObject * lexicalGlobalObject, JSC::CallFrame* callFrame))
{
    Zig::GlobalObject* globalObject = jsCast<Zig::GlobalObject*>(lexicalGlobalObject);

    auto& vm = globalObject->vm();
    auto scope = DECLARE_THROW_SCOPE(vm);
    JSC::JSValue key = callFrame->argument(0);

    auto moduleKey = key.toWTFString(globalObject);
    RETURN_IF_EXCEPTION(scope, {});

    if (moduleKey.endsWith(".node"_s)) {
        throwException(globalObject, scope, createTypeError(globalObject, "To load Node-API modules, use require() or process.dlopen instead of importSync."_s));
        return {};
    }

    auto specifier = Bun::toString(moduleKey);
    ErrorableResolvedSource res;
    res.success = false;
    res.result.err.code = 0;
    res.result.err.ptr = nullptr;

    JSValue result = Bun::fetchESMSourceCodeSync(
        globalObject,
        key,
        &res,
        &specifier,
        &specifier,
        nullptr);

    if (scope.exception() || !result) {
        RELEASE_AND_RETURN(scope, JSValue::encode(JSC::jsUndefined()));
    }

    globalObject->moduleLoader()->provideFetch(globalObject, key, jsCast<JSC::JSSourceCode*>(result)->sourceCode());
    RELEASE_AND_RETURN(scope, JSValue::encode(JSC::jsUndefined()));
}

extern "C" void* Zig__GlobalObject__getModuleRegistryMap(JSC__JSGlobalObject* arg0)
{
    if (JSC::JSObject* loader = JSC::jsDynamicCast<JSC::JSObject*>(arg0->moduleLoader())) {
        JSC::JSMap* map = JSC::jsDynamicCast<JSC::JSMap*>(
            loader->getDirect(arg0->vm(), JSC::Identifier::fromString(arg0->vm(), "registry"_s)));

        JSC::JSMap* cloned = map->clone(arg0, arg0->vm(), arg0->mapStructure());
        JSC::gcProtect(cloned);

        return cloned;
    }

    return nullptr;
}

extern "C" bool Zig__GlobalObject__resetModuleRegistryMap(JSC__JSGlobalObject* globalObject,
    void* map_ptr)
{
    if (map_ptr == nullptr)
        return false;
    JSC::JSMap* map = reinterpret_cast<JSC::JSMap*>(map_ptr);
    JSC::VM& vm = globalObject->vm();
    if (JSC::JSObject* obj = JSC::jsDynamicCast<JSC::JSObject*>(globalObject->moduleLoader())) {
        auto identifier = JSC::Identifier::fromString(globalObject->vm(), "registry"_s);

        if (JSC::JSMap* oldMap = JSC::jsDynamicCast<JSC::JSMap*>(
                obj->getDirect(globalObject->vm(), identifier))) {

            vm.finalizeSynchronousJSExecution();

            obj->putDirect(globalObject->vm(), identifier,
                map->clone(globalObject, globalObject->vm(), globalObject->mapStructure()));

            // vm.deleteAllLinkedCode(JSC::DeleteAllCodeEffort::DeleteAllCodeIfNotCollecting);
            // JSC::Heap::PreventCollectionScope(vm.heap);
            oldMap->clear(globalObject);
            JSC::gcUnprotect(oldMap);
            // vm.heap.completeAllJITPlans();

            // vm.forEachScriptExecutableSpace([&](auto &spaceAndSet) {
            //   JSC::HeapIterationScope heapIterationScope(vm.heap);
            //   auto &set = spaceAndSet.set;
            //   set.forEachLiveCell([&](JSC::HeapCell *cell, JSC::HeapCell::Kind) {
            //     if (JSC::ModuleProgramExecutable *executable =
            //           JSC::jsDynamicCast<JSC::ModuleProgramExecutable *>(cell)) {
            //       executable->clearCode(set);
            //     }
            //   });
            // });

            // globalObject->vm().heap.deleteAllUnlinkedCodeBlocks(
            //   JSC::DeleteAllCodeEffort::PreventCollectionAndDeleteAllCode);
        }
    }
    // map
    // }
    return true;
}

#define WEBCORE_GENERATED_CONSTRUCTOR_GETTER(ConstructorName)                                                                                                       \
    JSValue ConstructorName##ConstructorCallback(VM& vm, JSObject* lexicalGlobalObject)                                                                             \
    {                                                                                                                                                               \
        return WebCore::JS##ConstructorName::getConstructor(vm, JSC::jsCast<Zig::GlobalObject*>(lexicalGlobalObject));                                              \
    }                                                                                                                                                               \
    JSC_DEFINE_CUSTOM_GETTER(ConstructorName##_getter,                                                                                                              \
        (JSC::JSGlobalObject * lexicalGlobalObject, JSC::EncodedJSValue thisValue,                                                                                  \
            JSC::PropertyName))                                                                                                                                     \
    {                                                                                                                                                               \
        return JSC::JSValue::encode(WebCore::JS##ConstructorName::getConstructor(lexicalGlobalObject->vm(), JSC::jsCast<Zig::GlobalObject*>(lexicalGlobalObject))); \
    }

String GlobalObject::defaultAgentClusterID()
{
    return makeString(WebCore::Process::identifier().toUInt64(), "-default"_s);
}

String GlobalObject::agentClusterID() const
{
    // TODO: workers
    // if (is<SharedWorkerGlobalScope>(scriptExecutionContext()))
    //     return makeString(WProcess::identifier().toUInt64(), "-sharedworker");
    return defaultAgentClusterID();
}

namespace Zig {

using namespace WebCore;

static JSGlobalObject* deriveShadowRealmGlobalObject(JSGlobalObject* globalObject)
{
    auto& vm = globalObject->vm();
    Zig::GlobalObject* shadow = Zig::GlobalObject::create(vm, Zig::GlobalObject::createStructure(vm));
    shadow->setConsole(shadow);

    return shadow;
}

extern "C" int Bun__VM__scriptExecutionStatus(void*);
JSC::ScriptExecutionStatus Zig::GlobalObject::scriptExecutionStatus(JSC::JSGlobalObject* globalObject, JSC::JSObject*)
{
    switch (Bun__VM__scriptExecutionStatus(jsCast<Zig::GlobalObject*>(globalObject)->bunVM())) {
    case 0:
        return JSC::ScriptExecutionStatus::Running;
    case 1:
        return JSC::ScriptExecutionStatus::Suspended;
    case 2:
        return JSC::ScriptExecutionStatus::Stopped;
    default: {
        RELEASE_ASSERT_NOT_REACHED();
    }
    }
}

const JSC::GlobalObjectMethodTable GlobalObject::s_globalObjectMethodTable = {
    &supportsRichSourceInfo,
    &shouldInterruptScript,
    &javaScriptRuntimeFlags,
    // &queueMicrotaskToEventLoop, // queueTaskToEventLoop
    nullptr,
    nullptr, // &shouldInterruptScriptBeforeTimeout,
    &moduleLoaderImportModule, // moduleLoaderImportModule
    &moduleLoaderResolve, // moduleLoaderResolve
    &moduleLoaderFetch, // moduleLoaderFetch
    &moduleLoaderCreateImportMetaProperties, // moduleLoaderCreateImportMetaProperties
    &moduleLoaderEvaluate, // moduleLoaderEvaluate
    &promiseRejectionTracker, // promiseRejectionTracker
    &reportUncaughtExceptionAtEventLoop,
    &currentScriptExecutionOwner,
    &scriptExecutionStatus,
    nullptr, // reportViolationForUnsafeEval
    nullptr, // defaultLanguage
    nullptr, // compileStreaming
    nullptr, // instantiateStreaming
    &Zig::deriveShadowRealmGlobalObject,
    nullptr, // codeForEval
    nullptr, // canCompileStrings
};

const JSC::GlobalObjectMethodTable EvalGlobalObject::s_globalObjectMethodTable = {
    &supportsRichSourceInfo,
    &shouldInterruptScript,
    &javaScriptRuntimeFlags,
    // &queueMicrotaskToEventLoop, // queueTaskToEventLoop
    nullptr,
    nullptr, // &shouldInterruptScriptBeforeTimeout,
    &moduleLoaderImportModule, // moduleLoaderImportModule
    &moduleLoaderResolve, // moduleLoaderResolve
    &moduleLoaderFetch, // moduleLoaderFetch
    &moduleLoaderCreateImportMetaProperties, // moduleLoaderCreateImportMetaProperties
    &moduleLoaderEvaluate, // moduleLoaderEvaluate
    &promiseRejectionTracker, // promiseRejectionTracker
    &reportUncaughtExceptionAtEventLoop,
    &currentScriptExecutionOwner,
    &scriptExecutionStatus,
    nullptr, // reportViolationForUnsafeEval
    nullptr, // defaultLanguage
    nullptr, // compileStreaming
    nullptr, // instantiateStreaming
    &Zig::deriveShadowRealmGlobalObject,
    nullptr, // codeForEval
    nullptr, // canCompileStrings
};

GlobalObject::GlobalObject(JSC::VM& vm, JSC::Structure* structure, const JSC::GlobalObjectMethodTable* methodTable)
    : Base(vm, structure, methodTable)
    , m_bunVM(Bun__getVM())
    , m_constructors(makeUnique<WebCore::DOMConstructors>())
    , m_world(WebCore::DOMWrapperWorld::create(vm, WebCore::DOMWrapperWorld::Type::Normal))
    , m_worldIsNormal(true)
    , m_builtinInternalFunctions(vm)
    , m_scriptExecutionContext(new WebCore::ScriptExecutionContext(&vm, this))
    , globalEventScope(*new Bun::WorkerGlobalScope(m_scriptExecutionContext))
{
    // m_scriptExecutionContext = globalEventScope.m_context;
    mockModule = Bun::JSMockModule::create(this);
    globalEventScope.m_context = m_scriptExecutionContext;
    // FIXME: is there a better way to do this? this event handler should always be tied to the global object
    globalEventScope.relaxAdoptionRequirement();
}

GlobalObject::GlobalObject(JSC::VM& vm, JSC::Structure* structure, WebCore::ScriptExecutionContextIdentifier contextId, const JSC::GlobalObjectMethodTable* methodTable)
    : Base(vm, structure, methodTable)
    , m_bunVM(Bun__getVM())
    , m_constructors(makeUnique<WebCore::DOMConstructors>())
    , m_world(WebCore::DOMWrapperWorld::create(vm, WebCore::DOMWrapperWorld::Type::Normal))
    , m_worldIsNormal(true)
    , m_builtinInternalFunctions(vm)
    , m_scriptExecutionContext(new WebCore::ScriptExecutionContext(&vm, this, contextId))
    , globalEventScope(*new Bun::WorkerGlobalScope(m_scriptExecutionContext))
{
    // m_scriptExecutionContext = globalEventScope.m_context;
    mockModule = Bun::JSMockModule::create(this);
    globalEventScope.m_context = m_scriptExecutionContext;
    // FIXME: is there a better way to do this? this event handler should always be tied to the global object
    globalEventScope.relaxAdoptionRequirement();
}

GlobalObject::~GlobalObject()
{
    if (napiInstanceDataFinalizer) {
        napi_finalize finalizer = reinterpret_cast<napi_finalize>(napiInstanceDataFinalizer);
        finalizer(toNapi(this), napiInstanceData, napiInstanceDataFinalizerHint);
    }

    if (auto* ctx = scriptExecutionContext()) {
        ctx->removeFromContextsMap();
    }
}

void GlobalObject::destroy(JSCell* cell)
{
    static_cast<GlobalObject*>(cell)->GlobalObject::~GlobalObject();
}

WebCore::ScriptExecutionContext* GlobalObject::scriptExecutionContext()
{
    return m_scriptExecutionContext;
}

WebCore::ScriptExecutionContext* GlobalObject::scriptExecutionContext() const
{
    return m_scriptExecutionContext;
}

void GlobalObject::reportUncaughtExceptionAtEventLoop(JSGlobalObject* globalObject,
    JSC::Exception* exception)
{
    Bun__reportUnhandledError(globalObject, JSValue::encode(JSValue(exception)));
}

void GlobalObject::promiseRejectionTracker(JSGlobalObject* obj, JSC::JSPromise* promise,
    JSC::JSPromiseRejectionOperation operation)
{
    // Zig__GlobalObject__promiseRejectionTracker(
    //     obj, prom, reject == JSC::JSPromiseRejectionOperation::Reject ? 0 : 1);

    // Do this in C++ for now
    auto* globalObj = reinterpret_cast<GlobalObject*>(obj);
    switch (operation) {
    case JSPromiseRejectionOperation::Reject:
        globalObj->m_aboutToBeNotifiedRejectedPromises.append(JSC::Strong<JSPromise>(obj->vm(), promise));
        break;
    case JSPromiseRejectionOperation::Handle:
        globalObj->m_aboutToBeNotifiedRejectedPromises.removeFirstMatching([&](Strong<JSPromise>& unhandledPromise) {
            return unhandledPromise.get() == promise;
        });
        break;
    }
}

void GlobalObject::setConsole(void* console)
{
    this->setConsoleClient(new Bun::ConsoleObject(console));
}

JSC_DEFINE_CUSTOM_GETTER(errorConstructorPrepareStackTraceGetter,
    (JSC::JSGlobalObject * lexicalGlobalObject, JSC::EncodedJSValue thisValue,
        JSC::PropertyName))
{
    Zig::GlobalObject* thisObject = JSC::jsCast<Zig::GlobalObject*>(lexicalGlobalObject);
    if (thisObject->m_errorConstructorPrepareStackTraceValue) {
        return JSValue::encode(thisObject->m_errorConstructorPrepareStackTraceValue.get());
    }

    return JSValue::encode(thisObject->m_errorConstructorPrepareStackTraceInternalValue.get(thisObject));
}

JSC_DEFINE_CUSTOM_SETTER(errorConstructorPrepareStackTraceSetter,
    (JSC::JSGlobalObject * lexicalGlobalObject, JSC::EncodedJSValue thisValue,
        JSC::EncodedJSValue encodedValue, JSC::PropertyName property))
{
    auto& vm = JSC::getVM(lexicalGlobalObject);
    Zig::GlobalObject* thisObject = JSC::jsCast<Zig::GlobalObject*>(lexicalGlobalObject);
    JSValue value = JSValue::decode(encodedValue);
    if (value == thisObject->m_errorConstructorPrepareStackTraceInternalValue.get(thisObject)) {
        thisObject->m_errorConstructorPrepareStackTraceValue.clear();
    } else {
        thisObject->m_errorConstructorPrepareStackTraceValue.set(vm, thisObject, value);
    }

    return true;
}

#pragma mark - Globals

JSC_DEFINE_CUSTOM_GETTER(globalOnMessage,
    (JSC::JSGlobalObject * lexicalGlobalObject, JSC::EncodedJSValue thisValue,
        JSC::PropertyName))
{
    Zig::GlobalObject* thisObject = JSC::jsCast<Zig::GlobalObject*>(JSValue::decode(thisValue));
    return JSValue::encode(eventHandlerAttribute(thisObject->eventTarget(), eventNames().messageEvent, thisObject->world()));
}

JSC_DEFINE_CUSTOM_GETTER(globalOnError,
    (JSC::JSGlobalObject * lexicalGlobalObject, JSC::EncodedJSValue thisValue,
        JSC::PropertyName))
{
    Zig::GlobalObject* thisObject = JSC::jsCast<Zig::GlobalObject*>(JSValue::decode(thisValue));
    return JSValue::encode(eventHandlerAttribute(thisObject->eventTarget(), eventNames().errorEvent, thisObject->world()));
}

JSC_DEFINE_CUSTOM_SETTER(setGlobalOnMessage,
    (JSC::JSGlobalObject * lexicalGlobalObject, JSC::EncodedJSValue thisValue,
        JSC::EncodedJSValue encodedValue, JSC::PropertyName property))
{
    auto& vm = JSC::getVM(lexicalGlobalObject);
    JSValue value = JSValue::decode(encodedValue);
    auto* thisObject = jsCast<Zig::GlobalObject*>(JSValue::decode(thisValue));
    setEventHandlerAttribute<JSEventListener>(thisObject->eventTarget(), eventNames().messageEvent, value, *thisObject);
    vm.writeBarrier(thisObject, value);
    ensureStillAliveHere(value);
    return true;
}

JSC_DEFINE_CUSTOM_SETTER(setGlobalOnError,
    (JSC::JSGlobalObject * lexicalGlobalObject, JSC::EncodedJSValue thisValue,
        JSC::EncodedJSValue encodedValue, JSC::PropertyName property))
{
    auto& vm = JSC::getVM(lexicalGlobalObject);
    JSValue value = JSValue::decode(encodedValue);
    auto* thisObject = jsCast<Zig::GlobalObject*>(JSValue::decode(thisValue));
    setEventHandlerAttribute<JSEventListener>(thisObject->eventTarget(), eventNames().errorEvent, value, *thisObject);
    vm.writeBarrier(thisObject, value);
    ensureStillAliveHere(value);
    return true;
}

WebCore::EventTarget& GlobalObject::eventTarget()
{
    return globalEventScope;
}

JSC_DEFINE_CUSTOM_GETTER(functionLazyLoadStreamPrototypeMap_getter,
    (JSC::JSGlobalObject * lexicalGlobalObject, JSC::EncodedJSValue thisValue,
        JSC::PropertyName))
{
    Zig::GlobalObject* thisObject = JSC::jsCast<Zig::GlobalObject*>(lexicalGlobalObject);
    return JSC::JSValue::encode(
        thisObject->readableStreamNativeMap());
}

JSC_DEFINE_CUSTOM_GETTER(JSBuffer_getter,
    (JSC::JSGlobalObject * lexicalGlobalObject, JSC::EncodedJSValue thisValue,
        JSC::PropertyName))
{
    return JSC::JSValue::encode(JSC::jsCast<Zig::GlobalObject*>(lexicalGlobalObject)->JSBufferConstructor());
}

// This macro defines the getter needed for ZigGlobalObject.lut.h
// "<ClassName>ConstructorCallback" is a PropertyCallback
// it also defines "<ClassName>_getter" which is the getter for a JSC::CustomGetterSetter
WEBCORE_GENERATED_CONSTRUCTOR_GETTER(AbortController);
WEBCORE_GENERATED_CONSTRUCTOR_GETTER(AbortSignal);
WEBCORE_GENERATED_CONSTRUCTOR_GETTER(BroadcastChannel);
WEBCORE_GENERATED_CONSTRUCTOR_GETTER(ByteLengthQueuingStrategy)
WEBCORE_GENERATED_CONSTRUCTOR_GETTER(CloseEvent);
WEBCORE_GENERATED_CONSTRUCTOR_GETTER(CountQueuingStrategy)
WEBCORE_GENERATED_CONSTRUCTOR_GETTER(CryptoKey);
WEBCORE_GENERATED_CONSTRUCTOR_GETTER(CustomEvent);
WEBCORE_GENERATED_CONSTRUCTOR_GETTER(DOMException);
WEBCORE_GENERATED_CONSTRUCTOR_GETTER(DOMFormData);
WEBCORE_GENERATED_CONSTRUCTOR_GETTER(DOMURL);
WEBCORE_GENERATED_CONSTRUCTOR_GETTER(ErrorEvent);
WEBCORE_GENERATED_CONSTRUCTOR_GETTER(Event);
WEBCORE_GENERATED_CONSTRUCTOR_GETTER(EventTarget);
WEBCORE_GENERATED_CONSTRUCTOR_GETTER(FetchHeaders);
WEBCORE_GENERATED_CONSTRUCTOR_GETTER(MessageChannel);
WEBCORE_GENERATED_CONSTRUCTOR_GETTER(MessageEvent);
WEBCORE_GENERATED_CONSTRUCTOR_GETTER(MessagePort);
WEBCORE_GENERATED_CONSTRUCTOR_GETTER(Performance);
WEBCORE_GENERATED_CONSTRUCTOR_GETTER(PerformanceEntry);
WEBCORE_GENERATED_CONSTRUCTOR_GETTER(PerformanceMark);
WEBCORE_GENERATED_CONSTRUCTOR_GETTER(PerformanceMeasure);
WEBCORE_GENERATED_CONSTRUCTOR_GETTER(PerformanceObserver);
WEBCORE_GENERATED_CONSTRUCTOR_GETTER(PerformanceObserverEntryList);
WEBCORE_GENERATED_CONSTRUCTOR_GETTER(ReadableByteStreamController)
WEBCORE_GENERATED_CONSTRUCTOR_GETTER(ReadableStream)
WEBCORE_GENERATED_CONSTRUCTOR_GETTER(ReadableStreamBYOBReader)
WEBCORE_GENERATED_CONSTRUCTOR_GETTER(ReadableStreamBYOBRequest)
WEBCORE_GENERATED_CONSTRUCTOR_GETTER(ReadableStreamDefaultController)
WEBCORE_GENERATED_CONSTRUCTOR_GETTER(ReadableStreamDefaultReader)
WEBCORE_GENERATED_CONSTRUCTOR_GETTER(SubtleCrypto);
WEBCORE_GENERATED_CONSTRUCTOR_GETTER(TextEncoder);
WEBCORE_GENERATED_CONSTRUCTOR_GETTER(TextEncoderStream);
WEBCORE_GENERATED_CONSTRUCTOR_GETTER(TextDecoderStream);
WEBCORE_GENERATED_CONSTRUCTOR_GETTER(TransformStream)
WEBCORE_GENERATED_CONSTRUCTOR_GETTER(TransformStreamDefaultController)
WEBCORE_GENERATED_CONSTRUCTOR_GETTER(URLSearchParams);
WEBCORE_GENERATED_CONSTRUCTOR_GETTER(WebSocket);
WEBCORE_GENERATED_CONSTRUCTOR_GETTER(Worker);
WEBCORE_GENERATED_CONSTRUCTOR_GETTER(WritableStream);
WEBCORE_GENERATED_CONSTRUCTOR_GETTER(WritableStreamDefaultController);
WEBCORE_GENERATED_CONSTRUCTOR_GETTER(WritableStreamDefaultWriter);

JSC_DEFINE_HOST_FUNCTION(functionGetSelf,
    (JSC::JSGlobalObject * globalObject, JSC::CallFrame* callFrame))
{
    return JSValue::encode(globalObject->globalThis());
}

JSC_DEFINE_HOST_FUNCTION(functionSetSelf,
    (JSC::JSGlobalObject * globalObject, JSC::CallFrame* callFrame))
{
    auto& vm = globalObject->vm();
    JSC::JSValue value = callFrame->argument(0);
    // Chrome DevTools:
    //   > Object.getOwnPropertyDescriptor(globalThis, "self")
    //   < {enumerable: true, configurable: true, get: ƒ, set: ƒ}
    //   > globalThis.self = 123
    //   < 123
    //   > Object.getOwnPropertyDescriptor(globalThis, "self")
    //   < {value: 123, writable: true, enumerable: true, configurable: true}
    globalObject->putDirect(vm, WebCore::builtinNames(vm).selfPublicName(), value, 0);
    return JSValue::encode(value);
}

JSC_DEFINE_HOST_FUNCTION(functionQueueMicrotask,
    (JSC::JSGlobalObject * globalObject, JSC::CallFrame* callFrame))
{
    JSC::VM& vm = globalObject->vm();
    auto scope = DECLARE_THROW_SCOPE(vm);
    if (callFrame->argumentCount() == 0) {
        JSC::throwTypeError(globalObject, scope, "queueMicrotask requires 1 argument (a function)"_s);
        return {};
    }

    JSC::JSValue job = callFrame->argument(0);

    if (!job.isObject() || !job.getObject()->isCallable()) {
        JSC::throwTypeError(globalObject, scope, "queueMicrotask expects a function"_s);
        return {};
    }

    Zig::GlobalObject* global = JSC::jsCast<Zig::GlobalObject*>(globalObject);
    JSC::JSValue asyncContext = global->m_asyncContextData.get()->getInternalField(0);

    // This is a JSC builtin function
    globalObject->queueMicrotask(global->performMicrotaskFunction(), job, asyncContext,
        JSC::JSValue {}, JSC::JSValue {});

    return JSC::JSValue::encode(JSC::jsUndefined());
}

using MicrotaskCallback = void (*)(void*);

JSC_DEFINE_HOST_FUNCTION(functionNativeMicrotaskTrampoline,
    (JSC::JSGlobalObject * globalObject, JSC::CallFrame* callFrame))
{
    // Do not use JSCell* here because the GC will try to visit it.
    double cellPtr = callFrame->uncheckedArgument(0).asNumber();
    double callbackPtr = callFrame->uncheckedArgument(1).asNumber();

    void* cell = reinterpret_cast<void*>(bitwise_cast<uintptr_t>(cellPtr));
    auto* callback = reinterpret_cast<MicrotaskCallback>(bitwise_cast<uintptr_t>(callbackPtr));
    callback(cell);
    return JSValue::encode(jsUndefined());
}

JSC_DEFINE_HOST_FUNCTION(functionSetTimeout,
    (JSC::JSGlobalObject * globalObject, JSC::CallFrame* callFrame))
{
    JSC::VM& vm = globalObject->vm();
    JSC::JSValue job = callFrame->argument(0);
    JSC::JSValue num = callFrame->argument(1);
    JSC::JSValue arguments = {};
    size_t argumentCount = callFrame->argumentCount();
    auto scope = DECLARE_THROW_SCOPE(globalObject->vm());
    switch (argumentCount) {
    case 0: {
        JSC::throwTypeError(globalObject, scope, "setTimeout requires 1 argument (a function)"_s);
        return {};
    }
    case 1:
    case 2: {
        break;
    }
    case 3: {
        arguments = callFrame->argument(2);
        break;
    }

    default: {
        ArgList argumentsList = ArgList(callFrame, 2);
        auto* args = JSC::JSImmutableButterfly::tryCreateFromArgList(vm, argumentsList);

        if (UNLIKELY(!args)) {
            JSC::throwOutOfMemoryError(globalObject, scope);
            return {};
        }

        arguments = JSValue(args);
    }
    }

    if (UNLIKELY(!job.isObject() || !job.getObject()->isCallable())) {
        JSC::throwTypeError(globalObject, scope, "setTimeout expects a function"_s);
        return {};
    }

#ifdef BUN_DEBUG
    /** View the file name of the JS file that called this function
     * from a debugger */
    SourceOrigin sourceOrigin = callFrame->callerSourceOrigin(vm);
    const char* fileName = sourceOrigin.string().utf8().data();
    static const char* lastFileName = nullptr;
    if (lastFileName != fileName) {
        lastFileName = fileName;
    }
#endif

    return Bun__Timer__setTimeout(globalObject, JSC::JSValue::encode(job), JSC::JSValue::encode(num), JSValue::encode(arguments));
}

JSC_DEFINE_HOST_FUNCTION(functionSetInterval,
    (JSC::JSGlobalObject * globalObject, JSC::CallFrame* callFrame))
{
    JSC::VM& vm = globalObject->vm();
    JSC::JSValue job = callFrame->argument(0);
    JSC::JSValue num = callFrame->argument(1);
    JSC::JSValue arguments = {};
    size_t argumentCount = callFrame->argumentCount();
    auto scope = DECLARE_THROW_SCOPE(globalObject->vm());

    switch (argumentCount) {
    case 0: {
        JSC::throwTypeError(globalObject, scope, "setInterval requires 1 argument (a function)"_s);
        return {};
    }
    case 1: {
        num = jsNumber(0);
        break;
    }
    case 2: {
        break;
    }
    case 3: {
        arguments = callFrame->argument(2);
        break;
    }

    default: {
        ArgList argumentsList = ArgList(callFrame, 2);
        auto* args = JSC::JSImmutableButterfly::tryCreateFromArgList(vm, argumentsList);

        if (UNLIKELY(!args)) {
            JSC::throwOutOfMemoryError(globalObject, scope);
            return {};
        }

        arguments = JSValue(args);
    }
    }

    if (UNLIKELY(!job.isObject() || !job.getObject()->isCallable())) {
        JSC::throwTypeError(globalObject, scope, "setInterval expects a function"_s);
        return {};
    }

#ifdef BUN_DEBUG
    /** View the file name of the JS file that called this function
     * from a debugger */
    SourceOrigin sourceOrigin = callFrame->callerSourceOrigin(vm);
    const char* fileName = sourceOrigin.string().utf8().data();
    static const char* lastFileName = nullptr;
    if (lastFileName != fileName) {
        lastFileName = fileName;
    }
#endif

    return Bun__Timer__setInterval(globalObject, JSC::JSValue::encode(job), JSC::JSValue::encode(num), JSValue::encode(arguments));
}

JSC_DEFINE_HOST_FUNCTION(functionClearInterval,
    (JSC::JSGlobalObject * globalObject, JSC::CallFrame* callFrame))
{
    JSC::VM& vm = globalObject->vm();

    if (callFrame->argumentCount() == 0) {
        auto scope = DECLARE_THROW_SCOPE(globalObject->vm());
        JSC::throwTypeError(globalObject, scope, "clearInterval requires 1 argument (a number)"_s);
        return {};
    }

    JSC::JSValue num = callFrame->argument(0);

#ifdef BUN_DEBUG
    /** View the file name of the JS file that called this function
     * from a debugger */
    SourceOrigin sourceOrigin = callFrame->callerSourceOrigin(vm);
    const char* fileName = sourceOrigin.string().utf8().data();
    static const char* lastFileName = nullptr;
    if (lastFileName != fileName) {
        lastFileName = fileName;
    }
#endif

    return Bun__Timer__clearInterval(globalObject, JSC::JSValue::encode(num));
}

JSC_DEFINE_HOST_FUNCTION(functionClearTimeout,
    (JSC::JSGlobalObject * globalObject, JSC::CallFrame* callFrame))
{
    JSC::VM& vm = globalObject->vm();

    if (callFrame->argumentCount() == 0) {
        auto scope = DECLARE_THROW_SCOPE(globalObject->vm());
        JSC::throwTypeError(globalObject, scope, "clearTimeout requires 1 argument (a number)"_s);
        return {};
    }

    JSC::JSValue num = callFrame->argument(0);

#ifdef BUN_DEBUG
    /** View the file name of the JS file that called this function
     * from a debugger */
    SourceOrigin sourceOrigin = callFrame->callerSourceOrigin(vm);
    const char* fileName = sourceOrigin.string().utf8().data();
    static const char* lastFileName = nullptr;
    if (lastFileName != fileName) {
        lastFileName = fileName;
    }
#endif

    return Bun__Timer__clearTimeout(globalObject, JSC::JSValue::encode(num));
}

JSC_DEFINE_HOST_FUNCTION(functionStructuredClone,
    (JSC::JSGlobalObject * globalObject, JSC::CallFrame* callFrame))
{
    JSC::VM& vm = globalObject->vm();
    auto throwScope = DECLARE_THROW_SCOPE(vm);

    if (callFrame->argumentCount() == 0) {
        throwTypeError(globalObject, throwScope, "structuredClone requires 1 argument"_s);
        return {};
    }

    JSC::JSValue value = callFrame->argument(0);
    JSC::JSValue options = callFrame->argument(1);

    Vector<JSC::Strong<JSC::JSObject>> transferList;

    if (options.isObject()) {
        JSC::JSObject* optionsObject = options.getObject();
        JSC::JSValue transferListValue = optionsObject->get(globalObject, vm.propertyNames->transfer);
        if (transferListValue.isObject()) {
            JSC::JSObject* transferListObject = transferListValue.getObject();
            if (auto* transferListArray = jsDynamicCast<JSC::JSArray*>(transferListObject)) {
                for (unsigned i = 0; i < transferListArray->length(); i++) {
                    JSC::JSValue transferListValue = transferListArray->get(globalObject, i);
                    if (transferListValue.isObject()) {
                        JSC::JSObject* transferListObject = transferListValue.getObject();
                        transferList.append(JSC::Strong<JSC::JSObject>(vm, transferListObject));
                    }
                }
            }
        }
    }

    Vector<RefPtr<MessagePort>> ports;
    ExceptionOr<Ref<SerializedScriptValue>> serialized = SerializedScriptValue::create(*globalObject, value, WTFMove(transferList), ports);
    if (serialized.hasException()) {
        WebCore::propagateException(*globalObject, throwScope, serialized.releaseException());
        return JSValue::encode(jsUndefined());
    }

    JSValue deserialized = serialized.releaseReturnValue()->deserialize(*globalObject, globalObject, ports);

    return JSValue::encode(deserialized);
}

JSC_DEFINE_HOST_FUNCTION(functionBTOA,
    (JSC::JSGlobalObject * globalObject, JSC::CallFrame* callFrame))
{
    JSC::VM& vm = globalObject->vm();
    auto throwScope = DECLARE_THROW_SCOPE(globalObject->vm());

    if (callFrame->argumentCount() == 0) {
        JSC::throwTypeError(globalObject, throwScope, "btoa requires 1 argument (a string)"_s);
        return {};
    }

    JSValue arg0 = callFrame->uncheckedArgument(0);
    WTF::String encodedString = arg0.toWTFString(globalObject);
    RETURN_IF_EXCEPTION(throwScope, JSC::JSValue::encode(JSC::JSValue {}));

    if (encodedString.isEmpty()) {
        return JSC::JSValue::encode(JSC::jsEmptyString(vm));
    }

    if (!encodedString.containsOnlyLatin1()) {
        throwException(globalObject, throwScope, createDOMException(globalObject, InvalidCharacterError));
        return {};
    }

    // Reminder: btoa() is for Byte Strings
    // Specifically: latin1 byte strings
    // That means even though this looks like the wrong thing to do,
    // we should be converting to latin1, not utf8.
    if (!encodedString.is8Bit()) {
        LChar* ptr;
        unsigned length = encodedString.length();
        auto dest = WTF::String::createUninitialized(length, ptr);
        if (UNLIKELY(dest.isNull())) {
            throwOutOfMemoryError(globalObject, throwScope);
            return {};
        }
        WTF::StringImpl::copyCharacters(ptr, encodedString.span16());
        encodedString = WTFMove(dest);
    }

    unsigned length = encodedString.length();
    RELEASE_AND_RETURN(
        throwScope,
        Bun__encoding__toString(
            encodedString.span8().data(),
            length,
            globalObject,
            static_cast<uint8_t>(WebCore::BufferEncodingType::base64)));
}

JSC_DEFINE_HOST_FUNCTION(functionATOB,
    (JSC::JSGlobalObject * globalObject, JSC::CallFrame* callFrame))
{
    JSC::VM& vm = globalObject->vm();
    auto throwScope = DECLARE_THROW_SCOPE(globalObject->vm());

    if (callFrame->argumentCount() == 0) {
        JSC::throwTypeError(globalObject, throwScope, "atob requires 1 argument (a string)"_s);
        return {};
    }

    WTF::String encodedString = callFrame->uncheckedArgument(0).toWTFString(globalObject);
    RETURN_IF_EXCEPTION(throwScope, JSC::JSValue::encode(JSC::JSValue {}));

    auto result = Bun::Base64::atob(encodedString);
    if (result.hasException()) {
        throwException(globalObject, throwScope, createDOMException(*globalObject, result.releaseException()));
        return {};
    }

    RELEASE_AND_RETURN(throwScope, JSValue::encode(jsString(vm, result.releaseReturnValue())));
}

JSC_DEFINE_HOST_FUNCTION(functionReportError,
    (JSC::JSGlobalObject * globalObject, JSC::CallFrame* callFrame))
{
    switch (callFrame->argumentCount()) {
    case 0: {
        return JSC::JSValue::encode(JSC::jsUndefined());
    }
    default: {
        Bun__reportError(globalObject, JSC::JSValue::encode(callFrame->argument(0)));
    }
    }

    return JSC::JSValue::encode(JSC::jsUndefined());
}

extern "C" JSC__JSValue ArrayBuffer__fromSharedMemfd(int64_t fd, JSC::JSGlobalObject* globalObject, size_t byteOffset, size_t byteLength, size_t totalLength, JSC::JSType type)
{

// Windows doesn't have mmap
// This code should pretty much only be called on Linux.
#if !OS(WINDOWS)
    auto ptr = mmap(nullptr, totalLength, PROT_READ | PROT_WRITE, MAP_PRIVATE, fd, 0);

    if (ptr == MAP_FAILED) {
        return JSC::JSValue::encode(JSC::JSValue {});
    }

    auto buffer = ArrayBuffer::createFromBytes({ reinterpret_cast<const uint8_t*>(reinterpret_cast<char*>(ptr) + byteOffset), byteLength }, createSharedTask<void(void*)>([ptr, totalLength](void* p) {
        munmap(ptr, totalLength);
    }));

    if (type == JSC::Uint8ArrayType) {
        auto uint8array = JSC::JSUint8Array::create(globalObject, globalObject->m_typedArrayUint8.get(globalObject), WTFMove(buffer), 0, byteLength);
        return JSValue::encode(uint8array);
    }

    if (type == JSC::ArrayBufferType) {

        Structure* structure = globalObject->arrayBufferStructure(JSC::ArrayBufferSharingMode::Default);

        if (UNLIKELY(!structure)) {
            return JSC::JSValue::encode(JSC::JSValue {});
        }

        return JSValue::encode(JSC::JSArrayBuffer::create(globalObject->vm(), structure, WTFMove(buffer)));
    } else {
        RELEASE_ASSERT_NOT_REACHED();
    }
#else
    return JSC::JSValue::encode(JSC::JSValue {});
#endif
}

extern "C" JSC__JSValue Bun__createArrayBufferForCopy(JSC::JSGlobalObject* globalObject, const void* ptr, size_t len)
{
    auto scope = DECLARE_THROW_SCOPE(globalObject->vm());
    auto arrayBuffer = JSC::ArrayBuffer::tryCreateUninitialized(len, 1);

    if (UNLIKELY(!arrayBuffer)) {
        JSC::throwOutOfMemoryError(globalObject, scope);
        return {};
    }

    if (len > 0)
        memcpy(arrayBuffer->data(), ptr, len);

    RELEASE_AND_RETURN(scope, JSValue::encode(JSC::JSArrayBuffer::create(globalObject->vm(), globalObject->arrayBufferStructure(JSC::ArrayBufferSharingMode::Default), WTFMove(arrayBuffer))));
}

extern "C" JSC__JSValue Bun__allocUint8ArrayForCopy(JSC::JSGlobalObject* globalObject, size_t len, void** ptr)
{
    auto scope = DECLARE_THROW_SCOPE(globalObject->vm());

    JSC::JSUint8Array* array = JSC::JSUint8Array::createUninitialized(globalObject, globalObject->m_typedArrayUint8.get(globalObject), len);

    if (UNLIKELY(!array)) {
        JSC::throwOutOfMemoryError(globalObject, scope);
        return {};
    }

    *ptr = array->vector();

    return JSValue::encode(array);
}

extern "C" JSC__JSValue Bun__createUint8ArrayForCopy(JSC::JSGlobalObject* globalObject, const void* ptr, size_t len, bool isBuffer)
{
    VM& vm = globalObject->vm();
    auto scope = DECLARE_THROW_SCOPE(vm);

    JSC::JSUint8Array* array = JSC::JSUint8Array::createUninitialized(
        globalObject,
        isBuffer ? reinterpret_cast<Zig::GlobalObject*>(globalObject)->JSBufferSubclassStructure() : globalObject->typedArrayStructure(TypeUint8, false),
        len);

    if (UNLIKELY(!array)) {
        JSC::throwOutOfMemoryError(globalObject, scope);
        return {};
    }

    if (len > 0 && ptr != nullptr)
        memcpy(array->vector(), ptr, len);

    RELEASE_AND_RETURN(scope, JSValue::encode(array));
}

JSC_DECLARE_HOST_FUNCTION(functionCreateUninitializedArrayBuffer);
JSC_DEFINE_HOST_FUNCTION(functionCreateUninitializedArrayBuffer,
    (JSC::JSGlobalObject * globalObject, JSC::CallFrame* callFrame))
{
    size_t len = static_cast<size_t>(JSC__JSValue__toInt64(JSC::JSValue::encode(callFrame->argument(0))));
    auto scope = DECLARE_THROW_SCOPE(globalObject->vm());
    auto arrayBuffer = JSC::ArrayBuffer::tryCreateUninitialized(len, 1);

    if (UNLIKELY(!arrayBuffer)) {
        JSC::throwOutOfMemoryError(globalObject, scope);
        return {};
    }

    RELEASE_AND_RETURN(scope, JSValue::encode(JSC::JSArrayBuffer::create(globalObject->vm(), globalObject->arrayBufferStructure(JSC::ArrayBufferSharingMode::Default), WTFMove(arrayBuffer))));
}

JSC_DEFINE_HOST_FUNCTION(functionNoop, (JSC::JSGlobalObject*, JSC::CallFrame*))
{
    return JSC::JSValue::encode(JSC::jsUndefined());
}

JSC_DEFINE_HOST_FUNCTION(functionCallback, (JSC::JSGlobalObject * globalObject, JSC::CallFrame* callFrame))
{
    JSFunction* callback = jsCast<JSFunction*>(callFrame->uncheckedArgument(0));
    JSC::CallData callData = JSC::getCallData(callback);
    return JSC::JSValue::encode(JSC::call(globalObject, callback, callData, JSC::jsUndefined(), JSC::MarkedArgumentBuffer()));
}

JSC_DEFINE_CUSTOM_GETTER(noop_getter, (JSGlobalObject*, EncodedJSValue, PropertyName))
{
    return JSC::JSValue::encode(JSC::jsUndefined());
}

JSC_DEFINE_CUSTOM_SETTER(noop_setter,
    (JSC::JSGlobalObject*, JSC::EncodedJSValue,
        JSC::EncodedJSValue, JSC::PropertyName))
{
    return true;
}

static inline JSC::EncodedJSValue jsFunctionAddEventListenerBody(JSC::JSGlobalObject* lexicalGlobalObject, JSC::CallFrame* callFrame, Zig::GlobalObject* castedThis)
{
    auto& vm = JSC::getVM(lexicalGlobalObject);
    auto throwScope = DECLARE_THROW_SCOPE(vm);
    UNUSED_PARAM(throwScope);
    UNUSED_PARAM(callFrame);
    auto& impl = castedThis->globalEventScope;
    if (UNLIKELY(callFrame->argumentCount() < 2))
        return throwVMError(lexicalGlobalObject, throwScope, createNotEnoughArgumentsError(lexicalGlobalObject));
    EnsureStillAliveScope argument0 = callFrame->uncheckedArgument(0);
    auto type = convert<IDLAtomStringAdaptor<IDLDOMString>>(*lexicalGlobalObject, argument0.value());
    RETURN_IF_EXCEPTION(throwScope, {});
    EnsureStillAliveScope argument1 = callFrame->uncheckedArgument(1);
    auto listener = convert<IDLNullable<IDLEventListener<JSEventListener>>>(*lexicalGlobalObject, argument1.value(), *castedThis, [](JSC::JSGlobalObject& lexicalGlobalObject, JSC::ThrowScope& scope) { throwArgumentMustBeObjectError(lexicalGlobalObject, scope, 1, "listener"_s, "EventTarget"_s, "addEventListener"_s); });
    RETURN_IF_EXCEPTION(throwScope, {});
    EnsureStillAliveScope argument2 = callFrame->argument(2);
    auto options = argument2.value().isUndefined() ? false : convert<IDLUnion<IDLDictionary<AddEventListenerOptions>, IDLBoolean>>(*lexicalGlobalObject, argument2.value());
    RETURN_IF_EXCEPTION(throwScope, {});
    auto result = JSValue::encode(WebCore::toJS<IDLUndefined>(*lexicalGlobalObject, throwScope, [&]() -> decltype(auto) { return impl.addEventListenerForBindings(WTFMove(type), WTFMove(listener), WTFMove(options)); }));
    RETURN_IF_EXCEPTION(throwScope, {});
    vm.writeBarrier(&static_cast<JSObject&>(*castedThis), argument1.value());
    return result;
}

JSC_DEFINE_HOST_FUNCTION(jsFunctionAddEventListener, (JSGlobalObject * lexicalGlobalObject, CallFrame* callFrame))
{
    return jsFunctionAddEventListenerBody(lexicalGlobalObject, callFrame, jsDynamicCast<Zig::GlobalObject*>(lexicalGlobalObject));
}

static inline JSC::EncodedJSValue jsFunctionRemoveEventListenerBody(JSC::JSGlobalObject* lexicalGlobalObject, JSC::CallFrame* callFrame, Zig::GlobalObject* castedThis)
{
    auto& vm = JSC::getVM(lexicalGlobalObject);
    auto throwScope = DECLARE_THROW_SCOPE(vm);
    UNUSED_PARAM(throwScope);
    UNUSED_PARAM(callFrame);
    auto& impl = castedThis->globalEventScope;
    if (UNLIKELY(callFrame->argumentCount() < 2))
        return throwVMError(lexicalGlobalObject, throwScope, createNotEnoughArgumentsError(lexicalGlobalObject));
    EnsureStillAliveScope argument0 = callFrame->uncheckedArgument(0);
    auto type = convert<IDLAtomStringAdaptor<IDLDOMString>>(*lexicalGlobalObject, argument0.value());
    RETURN_IF_EXCEPTION(throwScope, {});
    EnsureStillAliveScope argument1 = callFrame->uncheckedArgument(1);
    auto listener = convert<IDLNullable<IDLEventListener<JSEventListener>>>(*lexicalGlobalObject, argument1.value(), *castedThis, [](JSC::JSGlobalObject& lexicalGlobalObject, JSC::ThrowScope& scope) { throwArgumentMustBeObjectError(lexicalGlobalObject, scope, 1, "listener"_s, "EventTarget"_s, "removeEventListener"_s); });
    RETURN_IF_EXCEPTION(throwScope, {});
    EnsureStillAliveScope argument2 = callFrame->argument(2);
    auto options = argument2.value().isUndefined() ? false : convert<IDLUnion<IDLDictionary<EventListenerOptions>, IDLBoolean>>(*lexicalGlobalObject, argument2.value());
    RETURN_IF_EXCEPTION(throwScope, {});
    auto result = JSValue::encode(WebCore::toJS<IDLUndefined>(*lexicalGlobalObject, throwScope, [&]() -> decltype(auto) { return impl.removeEventListenerForBindings(WTFMove(type), WTFMove(listener), WTFMove(options)); }));
    RETURN_IF_EXCEPTION(throwScope, {});
    vm.writeBarrier(&static_cast<JSObject&>(*castedThis), argument1.value());
    return result;
}

JSC_DEFINE_HOST_FUNCTION(jsFunctionRemoveEventListener, (JSGlobalObject * lexicalGlobalObject, CallFrame* callFrame))
{
    return jsFunctionRemoveEventListenerBody(lexicalGlobalObject, callFrame, jsDynamicCast<Zig::GlobalObject*>(lexicalGlobalObject));
}

static inline JSC::EncodedJSValue jsFunctionDispatchEventBody(JSC::JSGlobalObject* lexicalGlobalObject, JSC::CallFrame* callFrame, Zig::GlobalObject* castedThis)
{
    auto& vm = JSC::getVM(lexicalGlobalObject);
    auto throwScope = DECLARE_THROW_SCOPE(vm);
    UNUSED_PARAM(throwScope);
    UNUSED_PARAM(callFrame);
    auto& impl = castedThis->globalEventScope;
    if (UNLIKELY(callFrame->argumentCount() < 1))
        return throwVMError(lexicalGlobalObject, throwScope, createNotEnoughArgumentsError(lexicalGlobalObject));
    EnsureStillAliveScope argument0 = callFrame->uncheckedArgument(0);
    auto event = convert<IDLInterface<Event>>(*lexicalGlobalObject, argument0.value(), [](JSC::JSGlobalObject& lexicalGlobalObject, JSC::ThrowScope& scope) { throwArgumentTypeError(lexicalGlobalObject, scope, 0, "event"_s, "EventTarget"_s, "dispatchEvent"_s, "Event"_s); });
    RETURN_IF_EXCEPTION(throwScope, {});
    RELEASE_AND_RETURN(throwScope, JSValue::encode(WebCore::toJS<IDLBoolean>(*lexicalGlobalObject, throwScope, impl.dispatchEventForBindings(*event))));
}

JSC_DEFINE_HOST_FUNCTION(jsFunctionDispatchEvent, (JSGlobalObject * lexicalGlobalObject, CallFrame* callFrame))
{
    return jsFunctionDispatchEventBody(lexicalGlobalObject, callFrame, jsDynamicCast<Zig::GlobalObject*>(lexicalGlobalObject));
}

JSC_DEFINE_CUSTOM_GETTER(getterSubtleCrypto, (JSGlobalObject * lexicalGlobalObject, EncodedJSValue thisValue, PropertyName attributeName))
{
    return JSValue::encode(reinterpret_cast<Zig::GlobalObject*>(lexicalGlobalObject)->subtleCrypto());
}

extern "C" JSC::EncodedJSValue ExpectMatcherUtils_createSigleton(JSC::JSGlobalObject* lexicalGlobalObject);

// Do nothing.
// This is consistent with Node.js
// This makes libraries polyfilling `globalThis.crypto.subtle` not throw.
JSC_DEFINE_CUSTOM_SETTER(setterSubtleCrypto,
    (JSC::JSGlobalObject*, JSC::EncodedJSValue,
        JSC::EncodedJSValue, JSC::PropertyName))
{
    return true;
}

JSC_DECLARE_HOST_FUNCTION(makeThisTypeErrorForBuiltins);
JSC_DECLARE_HOST_FUNCTION(makeGetterTypeErrorForBuiltins);
JSC_DECLARE_HOST_FUNCTION(makeDOMExceptionForBuiltins);
JSC_DECLARE_HOST_FUNCTION(createWritableStreamFromInternal);
JSC_DECLARE_HOST_FUNCTION(getInternalWritableStream);
JSC_DECLARE_HOST_FUNCTION(isAbortSignal);

JSC_DEFINE_HOST_FUNCTION(makeThisTypeErrorForBuiltins, (JSGlobalObject * globalObject, CallFrame* callFrame))
{
    ASSERT(callFrame);
    ASSERT(callFrame->argumentCount() == 2);
    VM& vm = globalObject->vm();
    DeferTermination deferScope(vm);
    auto scope = DECLARE_CATCH_SCOPE(vm);

    auto interfaceName = callFrame->uncheckedArgument(0).getString(globalObject);
    scope.assertNoException();
    auto functionName = callFrame->uncheckedArgument(1).getString(globalObject);
    scope.assertNoException();
    return JSValue::encode(createTypeError(globalObject, makeThisTypeErrorMessage(interfaceName.utf8().data(), functionName.utf8().data())));
}

JSC_DEFINE_HOST_FUNCTION(makeGetterTypeErrorForBuiltins, (JSGlobalObject * globalObject, CallFrame* callFrame))
{
    ASSERT(callFrame);
    ASSERT(callFrame->argumentCount() == 2);
    VM& vm = globalObject->vm();
    DeferTermination deferScope(vm);
    auto scope = DECLARE_CATCH_SCOPE(vm);

    auto interfaceName = callFrame->uncheckedArgument(0).getString(globalObject);
    scope.assertNoException();
    auto attributeName = callFrame->uncheckedArgument(1).getString(globalObject);
    scope.assertNoException();

    auto error = static_cast<ErrorInstance*>(createTypeError(globalObject, JSC::makeDOMAttributeGetterTypeErrorMessage(interfaceName.utf8().data(), attributeName)));
    error->setNativeGetterTypeError();
    return JSValue::encode(error);
}

JSC_DEFINE_HOST_FUNCTION(makeDOMExceptionForBuiltins, (JSGlobalObject * globalObject, CallFrame* callFrame))
{
    ASSERT(callFrame);
    ASSERT(callFrame->argumentCount() == 2);

    auto& vm = globalObject->vm();
    DeferTermination deferScope(vm);
    auto scope = DECLARE_CATCH_SCOPE(vm);

    auto codeValue = callFrame->uncheckedArgument(0).getString(globalObject);
    scope.assertNoException();

    auto message = callFrame->uncheckedArgument(1).getString(globalObject);
    scope.assertNoException();

    ExceptionCode code { TypeError };
    if (codeValue == "AbortError"_s)
        code = AbortError;
    auto value = createDOMException(globalObject, code, message);

    EXCEPTION_ASSERT(!scope.exception() || vm.hasPendingTerminationException());

    return JSValue::encode(value);
}

JSC_DEFINE_HOST_FUNCTION(getInternalWritableStream, (JSGlobalObject*, CallFrame* callFrame))
{
    ASSERT(callFrame);
    ASSERT(callFrame->argumentCount() == 1);

    auto* writableStream = jsDynamicCast<JSWritableStream*>(callFrame->uncheckedArgument(0));
    if (UNLIKELY(!writableStream))
        return JSValue::encode(jsUndefined());
    return JSValue::encode(writableStream->wrapped().internalWritableStream());
}

JSC_DEFINE_HOST_FUNCTION(createWritableStreamFromInternal, (JSGlobalObject * globalObject, CallFrame* callFrame))
{
    ASSERT(callFrame);
    ASSERT(callFrame->argumentCount() == 1);
    ASSERT(callFrame->uncheckedArgument(0).isObject());

    auto* jsDOMGlobalObject = JSC::jsCast<JSDOMGlobalObject*>(globalObject);
    auto internalWritableStream = InternalWritableStream::fromObject(*jsDOMGlobalObject, *callFrame->uncheckedArgument(0).toObject(globalObject));
    return JSValue::encode(toJSNewlyCreated(globalObject, jsDOMGlobalObject, WritableStream::create(WTFMove(internalWritableStream))));
}

JSC_DEFINE_HOST_FUNCTION(addAbortAlgorithmToSignal, (JSGlobalObject * globalObject, CallFrame* callFrame))
{
    ASSERT(callFrame);
    ASSERT(callFrame->argumentCount() == 2);

    auto& vm = globalObject->vm();
    auto* abortSignal = jsDynamicCast<JSAbortSignal*>(callFrame->uncheckedArgument(0));
    if (UNLIKELY(!abortSignal))
        return JSValue::encode(JSValue(JSC::JSValue::JSFalse));

    Ref<AbortAlgorithm> abortAlgorithm = JSAbortAlgorithm::create(vm, callFrame->uncheckedArgument(1).getObject());

    auto algorithmIdentifier = AbortSignal::addAbortAlgorithmToSignal(abortSignal->wrapped(), WTFMove(abortAlgorithm));
    return JSValue::encode(JSC::jsNumber(algorithmIdentifier));
}

JSC_DEFINE_HOST_FUNCTION(removeAbortAlgorithmFromSignal, (JSGlobalObject*, CallFrame* callFrame))
{
    ASSERT(callFrame);
    ASSERT(callFrame->argumentCount() == 2);

    auto* abortSignal = jsDynamicCast<JSAbortSignal*>(callFrame->uncheckedArgument(0));
    if (UNLIKELY(!abortSignal))
        return JSValue::encode(JSValue(JSC::JSValue::JSFalse));

    AbortSignal::removeAbortAlgorithmFromSignal(abortSignal->wrapped(), callFrame->uncheckedArgument(1).asUInt32());
    return JSValue::encode(JSC::jsUndefined());
}

JSC_DEFINE_HOST_FUNCTION(isAbortSignal, (JSGlobalObject*, CallFrame* callFrame))
{
    ASSERT(callFrame->argumentCount() == 1);
    return JSValue::encode(jsBoolean(callFrame->uncheckedArgument(0).inherits<JSAbortSignal>()));
}
static inline std::optional<JSC::JSValue> invokeReadableStreamFunction(JSC::JSGlobalObject& lexicalGlobalObject, const JSC::Identifier& identifier, JSC::JSValue thisValue, const JSC::MarkedArgumentBuffer& arguments)
{
    JSC::VM& vm = lexicalGlobalObject.vm();
    JSC::JSLockHolder lock(vm);

    auto function = lexicalGlobalObject.get(&lexicalGlobalObject, identifier);
    ASSERT(function.isCallable());

    auto scope = DECLARE_CATCH_SCOPE(vm);
    auto callData = JSC::getCallData(function);
    auto result = call(&lexicalGlobalObject, function, callData, thisValue, arguments);
#if BUN_DEBUG
    if (scope.exception()) {
        Bun__reportError(&lexicalGlobalObject, JSValue::encode(scope.exception()));
    }
#endif
    EXCEPTION_ASSERT(!scope.exception() || vm.hasPendingTerminationException());
    if (scope.exception())
        return {};
    return result;
}
extern "C" bool ReadableStream__tee(JSC__JSValue possibleReadableStream, Zig::GlobalObject* globalObject, JSC__JSValue* possibleReadableStream1, JSC__JSValue* possibleReadableStream2)
{
    auto* readableStream = jsDynamicCast<JSReadableStream*>(JSC::JSValue::decode(possibleReadableStream));
    if (UNLIKELY(!readableStream))
        return false;

    auto& lexicalGlobalObject = *globalObject;
    auto* clientData = static_cast<JSVMClientData*>(lexicalGlobalObject.vm().clientData);
    auto& privateName = clientData->builtinFunctions().readableStreamInternalsBuiltins().readableStreamTeePrivateName();

    MarkedArgumentBuffer arguments;
    arguments.append(readableStream);
    arguments.append(JSC::jsBoolean(true));
    ASSERT(!arguments.hasOverflowed());
    auto returnedValue = invokeReadableStreamFunction(lexicalGlobalObject, privateName, JSC::jsUndefined(), arguments);
    if (!returnedValue)
        return false;

    auto results = Detail::SequenceConverter<IDLAny>::convert(lexicalGlobalObject, *returnedValue);

    ASSERT(results.size() == 2);
    *possibleReadableStream1 = JSValue::encode(results[0]);
    *possibleReadableStream2 = JSValue::encode(results[1]);
    return true;
}

extern "C" void ReadableStream__cancel(JSC__JSValue possibleReadableStream, Zig::GlobalObject* globalObject)
{
    auto* readableStream = jsDynamicCast<JSReadableStream*>(JSC::JSValue::decode(possibleReadableStream));
    if (UNLIKELY(!readableStream))
        return;

    if (!ReadableStream::isLocked(globalObject, readableStream)) {
        return;
    }

    WebCore::Exception exception { AbortError };
    ReadableStream::cancel(*globalObject, readableStream, exception);
}

extern "C" void ReadableStream__detach(JSC__JSValue possibleReadableStream, Zig::GlobalObject* globalObject)
{
    auto value = JSC::JSValue::decode(possibleReadableStream);
    if (value.isEmpty() || !value.isCell())
        return;

    auto* readableStream = static_cast<JSReadableStream*>(value.asCell());
    if (UNLIKELY(!readableStream))
        return;
    readableStream->setNativePtr(globalObject->vm(), jsNumber(-1));
    readableStream->setNativeType(0);
    readableStream->setDisturbed(true);
}
extern "C" bool ReadableStream__isDisturbed(JSC__JSValue possibleReadableStream, Zig::GlobalObject* globalObject);
extern "C" bool ReadableStream__isDisturbed(JSC__JSValue possibleReadableStream, Zig::GlobalObject* globalObject)
{
    ASSERT(globalObject);
    return ReadableStream::isDisturbed(globalObject, jsDynamicCast<WebCore::JSReadableStream*>(JSC::JSValue::decode(possibleReadableStream)));
}

extern "C" bool ReadableStream__isLocked(JSC__JSValue possibleReadableStream, Zig::GlobalObject* globalObject);
extern "C" bool ReadableStream__isLocked(JSC__JSValue possibleReadableStream, Zig::GlobalObject* globalObject)
{
    ASSERT(globalObject);
    WebCore::JSReadableStream* stream = jsDynamicCast<WebCore::JSReadableStream*>(JSValue::decode(possibleReadableStream));
    return stream != nullptr && ReadableStream::isLocked(globalObject, stream);
}

extern "C" int32_t ReadableStreamTag__tagged(Zig::GlobalObject* globalObject, JSC__JSValue* possibleReadableStream, void** ptr)
{
    ASSERT(globalObject);
    JSC::JSObject* object = JSValue::decode(*possibleReadableStream).getObject();
    if (!object) {
        *ptr = nullptr;
        return -1;
    }

    auto& vm = globalObject->vm();

    if (!object->inherits<JSReadableStream>()) {
        auto throwScope = DECLARE_THROW_SCOPE(vm);
        JSValue target = object;
        JSValue fn = JSValue();
        auto* function = jsDynamicCast<JSC::JSFunction*>(object);
        if (function && function->jsExecutable() && function->jsExecutable()->isAsyncGenerator()) {
            fn = object;
            target = jsUndefined();
        } else if (auto iterable = object->getIfPropertyExists(globalObject, vm.propertyNames->asyncIteratorSymbol)) {
            if (iterable.isCallable()) {
                fn = iterable;
            }
        }

        if (UNLIKELY(throwScope.exception())) {
            *ptr = nullptr;
            return -1;
        }

        if (fn.isEmpty()) {
            *ptr = nullptr;
            return -1;
        }

        auto* createIterator = globalObject->builtinInternalFunctions().readableStreamInternals().m_readableStreamFromAsyncIteratorFunction.get();

        JSC::MarkedArgumentBuffer arguments;
        arguments.append(target);
        arguments.append(fn);

        JSC::JSValue result = profiledCall(globalObject, JSC::ProfilingReason::API, createIterator, JSC::getCallData(createIterator), JSC::jsUndefined(), arguments);

        if (UNLIKELY(throwScope.exception())) {
            return -1;
        }

        if (!result.isObject()) {
            *ptr = nullptr;
            return -1;
        }

        object = result.getObject();

        ASSERT(object->inherits<JSReadableStream>());
        *possibleReadableStream = JSValue::encode(object);
        *ptr = nullptr;
        ensureStillAliveHere(object);
        return 0;
    }

    auto* readableStream = jsCast<JSReadableStream*>(object);

    JSValue nativePtrHandle = readableStream->nativePtr();
    if (nativePtrHandle.isEmpty() || !nativePtrHandle.isCell()) {
        *ptr = nullptr;
        return 0;
    }

    JSCell* cell = nativePtrHandle.asCell();

    if (auto* casted = jsDynamicCast<JSBlobInternalReadableStreamSource*>(cell)) {
        *ptr = casted->wrapped();
        return 1;
    }

    if (auto* casted = jsDynamicCast<JSFileInternalReadableStreamSource*>(cell)) {
        *ptr = casted->wrapped();
        return 2;
    }

    if (auto* casted = jsDynamicCast<JSBytesInternalReadableStreamSource*>(cell)) {
        *ptr = casted->wrapped();
        return 4;
    }

    return 0;
}

extern "C" JSC__JSValue ZigGlobalObject__createNativeReadableStream(Zig::GlobalObject* globalObject, JSC__JSValue nativePtr)
{
    auto& vm = globalObject->vm();
    auto scope = DECLARE_THROW_SCOPE(vm);

    auto& builtinNames = WebCore::builtinNames(vm);

    auto function = globalObject->getDirect(vm, builtinNames.createNativeReadableStreamPrivateName()).getObject();
    JSC::MarkedArgumentBuffer arguments = JSC::MarkedArgumentBuffer();
    arguments.append(JSValue::decode(nativePtr));

    auto callData = JSC::getCallData(function);
    return JSC::JSValue::encode(call(globalObject, function, callData, JSC::jsUndefined(), arguments));
}

extern "C" JSC__JSValue Bun__Jest__createTestModuleObject(JSC::JSGlobalObject*);
extern "C" JSC__JSValue Bun__Jest__createTestPreloadObject(JSC::JSGlobalObject*);
extern "C" JSC__JSValue Bun__Jest__testPreloadObject(Zig::GlobalObject* globalObject)
{
    return JSValue::encode(globalObject->lazyPreloadTestModuleObject());
}
extern "C" JSC__JSValue Bun__Jest__testModuleObject(Zig::GlobalObject* globalObject)
{
    return JSValue::encode(globalObject->lazyTestModuleObject());
}

static inline JSC__JSValue ZigGlobalObject__readableStreamToArrayBufferBody(Zig::GlobalObject* globalObject, JSC__JSValue readableStreamValue)
{
    auto& vm = globalObject->vm();

    auto throwScope = DECLARE_THROW_SCOPE(vm);

    auto* function = globalObject->m_readableStreamToArrayBuffer.get();
    if (!function) {
        function = JSFunction::create(vm, globalObject, static_cast<JSC::FunctionExecutable*>(readableStreamReadableStreamToArrayBufferCodeGenerator(vm)), globalObject);
        globalObject->m_readableStreamToArrayBuffer.set(vm, globalObject, function);
    }

    JSC::MarkedArgumentBuffer arguments = JSC::MarkedArgumentBuffer();
    arguments.append(JSValue::decode(readableStreamValue));

    auto callData = JSC::getCallData(function);
    JSValue result = call(globalObject, function, callData, JSC::jsUndefined(), arguments);

    JSC::JSObject* object = result.getObject();

    if (UNLIKELY(!result || result.isUndefinedOrNull()))
        return JSValue::encode(result);

    if (UNLIKELY(!object)) {
        auto throwScope = DECLARE_THROW_SCOPE(vm);
        throwTypeError(globalObject, throwScope, "Expected object"_s);
        return {};
    }

    JSC::JSPromise* promise = JSC::jsDynamicCast<JSC::JSPromise*>(object);
    if (UNLIKELY(!promise)) {
        auto throwScope = DECLARE_THROW_SCOPE(vm);
        throwTypeError(globalObject, throwScope, "Expected promise"_s);
        return {};
    }

    RELEASE_AND_RETURN(throwScope, JSC::JSValue::encode(promise));
}

extern "C" JSC__JSValue ZigGlobalObject__readableStreamToArrayBuffer(Zig::GlobalObject* globalObject, JSC__JSValue readableStreamValue);
extern "C" JSC__JSValue ZigGlobalObject__readableStreamToArrayBuffer(Zig::GlobalObject* globalObject, JSC__JSValue readableStreamValue)
{
    return ZigGlobalObject__readableStreamToArrayBufferBody(reinterpret_cast<Zig::GlobalObject*>(globalObject), readableStreamValue);
}

extern "C" JSC__JSValue ZigGlobalObject__readableStreamToBytes(Zig::GlobalObject* globalObject, JSC__JSValue readableStreamValue);
extern "C" JSC__JSValue ZigGlobalObject__readableStreamToBytes(Zig::GlobalObject* globalObject, JSC__JSValue readableStreamValue)
{
    auto& vm = globalObject->vm();

    auto throwScope = DECLARE_THROW_SCOPE(vm);

    auto* function = globalObject->m_readableStreamToBytes.get();
    if (!function) {
        function = JSFunction::create(vm, globalObject, static_cast<JSC::FunctionExecutable*>(readableStreamReadableStreamToBytesCodeGenerator(vm)), globalObject);
        globalObject->m_readableStreamToBytes.set(vm, globalObject, function);
    }

    JSC::MarkedArgumentBuffer arguments = JSC::MarkedArgumentBuffer();
    arguments.append(JSValue::decode(readableStreamValue));

    auto callData = JSC::getCallData(function);
    JSValue result = call(globalObject, function, callData, JSC::jsUndefined(), arguments);

    JSC::JSObject* object = result.getObject();

    if (UNLIKELY(!result || result.isUndefinedOrNull()))
        return JSValue::encode(result);

    if (UNLIKELY(!object)) {
        auto throwScope = DECLARE_THROW_SCOPE(vm);
        throwTypeError(globalObject, throwScope, "Expected object"_s);
        return {};
    }

    JSC::JSPromise* promise = JSC::jsDynamicCast<JSC::JSPromise*>(object);
    if (UNLIKELY(!promise)) {
        auto throwScope = DECLARE_THROW_SCOPE(vm);
        throwTypeError(globalObject, throwScope, "Expected promise"_s);
        return {};
    }

    RELEASE_AND_RETURN(throwScope, JSC::JSValue::encode(promise));
}

extern "C" JSC__JSValue ZigGlobalObject__readableStreamToText(Zig::GlobalObject* globalObject, JSC__JSValue readableStreamValue);
extern "C" JSC__JSValue ZigGlobalObject__readableStreamToText(Zig::GlobalObject* globalObject, JSC__JSValue readableStreamValue)
{
    auto& vm = globalObject->vm();

    JSC::JSFunction* function = nullptr;
    if (auto readableStreamToText = globalObject->m_readableStreamToText.get()) {
        function = readableStreamToText;
    } else {
        function = JSFunction::create(vm, globalObject, static_cast<JSC::FunctionExecutable*>(readableStreamReadableStreamToTextCodeGenerator(vm)), globalObject);

        globalObject->m_readableStreamToText.set(vm, globalObject, function);
    }

    JSC::MarkedArgumentBuffer arguments = JSC::MarkedArgumentBuffer();
    arguments.append(JSValue::decode(readableStreamValue));

    auto callData = JSC::getCallData(function);
    return JSC::JSValue::encode(call(globalObject, function, callData, JSC::jsUndefined(), arguments));
}

extern "C" JSC__JSValue ZigGlobalObject__readableStreamToFormData(Zig::GlobalObject* globalObject, JSC__JSValue readableStreamValue, JSC__JSValue contentTypeValue)
{
    auto& vm = globalObject->vm();

    JSC::JSFunction* function = nullptr;
    if (auto readableStreamToFormData = globalObject->m_readableStreamToFormData.get()) {
        function = readableStreamToFormData;
    } else {
        function = JSFunction::create(vm, globalObject, static_cast<JSC::FunctionExecutable*>(readableStreamReadableStreamToFormDataCodeGenerator(vm)), globalObject);

        globalObject->m_readableStreamToFormData.set(vm, globalObject, function);
    }

    JSC::MarkedArgumentBuffer arguments = JSC::MarkedArgumentBuffer();
    arguments.append(JSValue::decode(readableStreamValue));
    arguments.append(JSValue::decode(contentTypeValue));

    auto callData = JSC::getCallData(function);
    return JSC::JSValue::encode(call(globalObject, function, callData, JSC::jsUndefined(), arguments));
}

extern "C" JSC__JSValue ZigGlobalObject__readableStreamToJSON(Zig::GlobalObject* globalObject, JSC__JSValue readableStreamValue);
extern "C" JSC__JSValue ZigGlobalObject__readableStreamToJSON(Zig::GlobalObject* globalObject, JSC__JSValue readableStreamValue)
{
    auto& vm = globalObject->vm();

    JSC::JSFunction* function = nullptr;
    if (auto readableStreamToJSON = globalObject->m_readableStreamToJSON.get()) {
        function = readableStreamToJSON;
    } else {
        function = JSFunction::create(vm, globalObject, static_cast<JSC::FunctionExecutable*>(readableStreamReadableStreamToJSONCodeGenerator(vm)), globalObject);

        globalObject->m_readableStreamToJSON.set(vm, globalObject, function);
    }

    JSC::MarkedArgumentBuffer arguments = JSC::MarkedArgumentBuffer();
    arguments.append(JSValue::decode(readableStreamValue));

    auto callData = JSC::getCallData(function);
    return JSC::JSValue::encode(call(globalObject, function, callData, JSC::jsUndefined(), arguments));
}

extern "C" JSC__JSValue ZigGlobalObject__readableStreamToBlob(Zig::GlobalObject* globalObject, JSC__JSValue readableStreamValue);
extern "C" JSC__JSValue ZigGlobalObject__readableStreamToBlob(Zig::GlobalObject* globalObject, JSC__JSValue readableStreamValue)
{
    auto& vm = globalObject->vm();

    JSC::JSFunction* function = nullptr;
    if (auto readableStreamToBlob = globalObject->m_readableStreamToBlob.get()) {
        function = readableStreamToBlob;
    } else {
        function = JSFunction::create(vm, globalObject, static_cast<JSC::FunctionExecutable*>(readableStreamReadableStreamToBlobCodeGenerator(vm)), globalObject);

        globalObject->m_readableStreamToBlob.set(vm, globalObject, function);
    }

    JSC::MarkedArgumentBuffer arguments = JSC::MarkedArgumentBuffer();
    arguments.append(JSValue::decode(readableStreamValue));

    auto callData = JSC::getCallData(function);
    return JSC::JSValue::encode(call(globalObject, function, callData, JSC::jsUndefined(), arguments));
}

JSC_DECLARE_HOST_FUNCTION(functionReadableStreamToArrayBuffer);
JSC_DEFINE_HOST_FUNCTION(functionReadableStreamToArrayBuffer, (JSGlobalObject * globalObject, JSC::CallFrame* callFrame))
{
    auto& vm = globalObject->vm();

    if (UNLIKELY(callFrame->argumentCount() < 1)) {
        auto throwScope = DECLARE_THROW_SCOPE(vm);
        throwTypeError(globalObject, throwScope, "Expected at least one argument"_s);
        return {};
    }

    auto readableStreamValue = callFrame->uncheckedArgument(0);
    return ZigGlobalObject__readableStreamToArrayBufferBody(reinterpret_cast<Zig::GlobalObject*>(globalObject), JSValue::encode(readableStreamValue));
}

JSC_DECLARE_HOST_FUNCTION(functionReadableStreamToBytes);
JSC_DEFINE_HOST_FUNCTION(functionReadableStreamToBytes, (JSGlobalObject * globalObject, JSC::CallFrame* callFrame))
{
    auto& vm = globalObject->vm();

    if (UNLIKELY(callFrame->argumentCount() < 1)) {
        auto throwScope = DECLARE_THROW_SCOPE(vm);
        throwTypeError(globalObject, throwScope, "Expected at least one argument"_s);
        return {};
    }

    auto readableStreamValue = callFrame->uncheckedArgument(0);
    return ZigGlobalObject__readableStreamToBytes(reinterpret_cast<Zig::GlobalObject*>(globalObject), JSValue::encode(readableStreamValue));
}

JSC_DEFINE_HOST_FUNCTION(jsFunctionPerformMicrotask, (JSGlobalObject * globalObject, CallFrame* callframe))
{
    auto& vm = globalObject->vm();
    auto scope = DECLARE_CATCH_SCOPE(vm);

    auto job = callframe->argument(0);
    if (UNLIKELY(!job || job.isUndefinedOrNull())) {
        return JSValue::encode(jsUndefined());
    }

    auto callData = JSC::getCallData(job);
    MarkedArgumentBuffer arguments;

    if (UNLIKELY(callData.type == CallData::Type::None)) {
        return JSValue::encode(jsUndefined());
    }

    JSValue result;
    WTF::NakedPtr<JSC::Exception> exceptionPtr;

    JSValue restoreAsyncContext = {};
    InternalFieldTuple* asyncContextData = nullptr;
    auto setAsyncContext = callframe->argument(1);
    if (!setAsyncContext.isUndefined()) {
        asyncContextData = globalObject->m_asyncContextData.get();
        restoreAsyncContext = asyncContextData->getInternalField(0);
        asyncContextData->putInternalField(vm, 0, setAsyncContext);
    }

    size_t argCount = callframe->argumentCount();
    switch (argCount) {
    case 3: {
        arguments.append(callframe->uncheckedArgument(2));
        break;
    }
    case 4: {
        arguments.append(callframe->uncheckedArgument(2));
        arguments.append(callframe->uncheckedArgument(3));
        break;
    }
    default:
        break;
    }

    JSC::call(globalObject, job, callData, jsUndefined(), arguments, exceptionPtr);

    if (asyncContextData) {
        asyncContextData->putInternalField(vm, 0, restoreAsyncContext);
    }

    if (auto* exception = exceptionPtr.get()) {
        Bun__reportUnhandledError(globalObject, JSValue::encode(exception));
    }

    return JSValue::encode(jsUndefined());
}

JSC_DEFINE_HOST_FUNCTION(jsFunctionPerformMicrotaskVariadic, (JSGlobalObject * globalObject, CallFrame* callframe))
{
    auto& vm = globalObject->vm();
    auto scope = DECLARE_CATCH_SCOPE(vm);

    auto job = callframe->argument(0);
    if (!job || job.isUndefinedOrNull()) {
        return JSValue::encode(jsUndefined());
    }

    auto callData = JSC::getCallData(job);
    MarkedArgumentBuffer arguments;
    if (UNLIKELY(callData.type == CallData::Type::None)) {
        return JSValue::encode(jsUndefined());
    }

    JSArray* array = jsCast<JSArray*>(callframe->argument(1));
    unsigned length = array->length();
    for (unsigned i = 0; i < length; i++) {
        arguments.append(array->getIndex(globalObject, i));
    }

    JSValue result;
    WTF::NakedPtr<JSC::Exception> exceptionPtr;
    JSValue thisValue = jsUndefined();

    if (callframe->argumentCount() > 3) {
        thisValue = callframe->argument(3);
    }

    JSValue restoreAsyncContext = {};
    InternalFieldTuple* asyncContextData = nullptr;
    auto setAsyncContext = callframe->argument(2);
    if (!setAsyncContext.isUndefined()) {
        asyncContextData = globalObject->m_asyncContextData.get();
        restoreAsyncContext = asyncContextData->getInternalField(0);
        asyncContextData->putInternalField(vm, 0, setAsyncContext);
    }

    JSC::call(globalObject, job, callData, thisValue, arguments, exceptionPtr);

    if (asyncContextData) {
        asyncContextData->putInternalField(vm, 0, restoreAsyncContext);
    }

    if (auto* exception = exceptionPtr.get()) {
        Bun__reportUnhandledError(globalObject, JSValue::encode(exception));
    }

    return JSValue::encode(jsUndefined());
}

void GlobalObject::createCallSitesFromFrames(Zig::GlobalObject* globalObject, JSC::JSGlobalObject* lexicalGlobalObject, JSCStackTrace& stackTrace, MarkedArgumentBuffer& callSites)
{
    /* From v8's "Stack Trace API" (https://github.com/v8/v8/wiki/Stack-Trace-API):
     * "To maintain restrictions imposed on strict mode functions, frames that have a
     * strict mode function and all frames below (its caller etc.) are not allow to access
     * their receiver and function objects. For those frames, getFunction() and getThis()
     * will return undefined."." */
    bool encounteredStrictFrame = false;

    // TODO: is it safe to use CallSite structure from a different JSGlobalObject? This case would happen within a node:vm
    JSC::Structure* callSiteStructure = globalObject->callSiteStructure();
    size_t framesCount = stackTrace.size();

    for (size_t i = 0; i < framesCount; i++) {
        CallSite* callSite = CallSite::create(lexicalGlobalObject, callSiteStructure, stackTrace.at(i), encounteredStrictFrame);

        if (!encounteredStrictFrame) {
            encounteredStrictFrame = callSite->isStrict();
        }

        callSites.append(callSite);
    }
}

JSC_DEFINE_HOST_FUNCTION(errorConstructorFuncAppendStackTrace, (JSC::JSGlobalObject * lexicalGlobalObject, JSC::CallFrame* callFrame))
{
    GlobalObject* globalObject = reinterpret_cast<GlobalObject*>(lexicalGlobalObject);
    JSC::VM& vm = globalObject->vm();
    auto scope = DECLARE_THROW_SCOPE(vm);

    JSC::ErrorInstance* source = jsDynamicCast<JSC::ErrorInstance*>(callFrame->argument(0));
    JSC::ErrorInstance* destination = jsDynamicCast<JSC::ErrorInstance*>(callFrame->argument(1));

    if (!source || !destination) {
        throwTypeError(lexicalGlobalObject, scope, "First & second argument must be an Error object"_s);
        return {};
    }

    if (!destination->stackTrace()) {
        destination->captureStackTrace(vm, globalObject, 1);
    }

    if (source->stackTrace()) {
        destination->stackTrace()->appendVector(*source->stackTrace());
        source->stackTrace()->clear();
    }

    return JSC::JSValue::encode(jsUndefined());
}

JSC_DEFINE_HOST_FUNCTION(jsFunctionDefaultErrorPrepareStackTrace, (JSGlobalObject * lexicalGlobalObject, CallFrame* callFrame))
{
    auto& vm = lexicalGlobalObject->vm();
    auto scope = DECLARE_THROW_SCOPE(vm);
    auto* globalObject = defaultGlobalObject(lexicalGlobalObject);

    auto errorObject = jsDynamicCast<JSC::ErrorInstance*>(callFrame->argument(0));
    auto callSites = jsDynamicCast<JSC::JSArray*>(callFrame->argument(1));
    if (!errorObject) {
        throwTypeError(lexicalGlobalObject, scope, "First argument must be an Error object"_s);
        return {};
    }

    JSValue result = formatStackTraceToJSValue(vm, globalObject, lexicalGlobalObject, errorObject, callSites, jsUndefined());

    RETURN_IF_EXCEPTION(scope, {});

    return JSC::JSValue::encode(result);
}

JSC_DEFINE_CUSTOM_GETTER(errorInstanceLazyStackCustomGetter, (JSGlobalObject * globalObject, JSC::EncodedJSValue thisValue, PropertyName))
{
    auto& vm = globalObject->vm();
    auto scope = DECLARE_THROW_SCOPE(vm);
    auto* errorObject = jsDynamicCast<ErrorInstance*>(JSValue::decode(thisValue));

    // This shouldn't be possible.
    if (!errorObject) {
        return JSValue::encode(jsUndefined());
    }

    OrdinalNumber line;
    OrdinalNumber column;
    String sourceURL;
    auto stackTrace = errorObject->stackTrace();
    if (stackTrace == nullptr) {
        return JSValue::encode(jsUndefined());
    }

    JSValue result = computeErrorInfoToJSValue(vm, *stackTrace, line, column, sourceURL, errorObject);
    stackTrace->clear();
    errorObject->setStackFrames(vm, {});
    RETURN_IF_EXCEPTION(scope, {});
    errorObject->putDirect(vm, vm.propertyNames->stack, result, 0);
    return JSValue::encode(result);
}

JSC_DEFINE_CUSTOM_SETTER(errorInstanceLazyStackCustomSetter, (JSGlobalObject * globalObject, JSC::EncodedJSValue thisValue, JSC::EncodedJSValue value, PropertyName))
{
    auto& vm = globalObject->vm();
    JSValue decodedValue = JSValue::decode(thisValue);
    if (auto* object = decodedValue.getObject()) {
        object->putDirect(vm, vm.propertyNames->stack, JSValue::decode(value), 0);
    }

    return true;
}

JSC_DEFINE_HOST_FUNCTION(errorConstructorFuncCaptureStackTrace, (JSC::JSGlobalObject * lexicalGlobalObject, JSC::CallFrame* callFrame))
{
    GlobalObject* globalObject = reinterpret_cast<GlobalObject*>(lexicalGlobalObject);
    JSC::VM& vm = globalObject->vm();
    auto scope = DECLARE_THROW_SCOPE(vm);

    JSC::JSValue objectArg = callFrame->argument(0);
    if (!objectArg.isObject()) {
        return JSC::JSValue::encode(throwTypeError(lexicalGlobalObject, scope, "invalid_argument"_s));
    }

    JSC::JSObject* errorObject = objectArg.asCell()->getObject();
    JSC::JSValue caller = callFrame->argument(1);

    size_t stackTraceLimit = globalObject->stackTraceLimit().value();
    if (stackTraceLimit == 0) {
        stackTraceLimit = DEFAULT_ERROR_STACK_TRACE_LIMIT;
    }

    WTF::Vector<JSC::StackFrame> stackTrace;
    JSCStackTrace::getFramesForCaller(vm, callFrame, errorObject, caller, stackTrace, stackTraceLimit);

    if (auto* instance = jsDynamicCast<JSC::ErrorInstance*>(errorObject)) {
        instance->setStackFrames(vm, WTFMove(stackTrace));
        if (instance->hasMaterializedErrorInfo()) {
            const auto& propertyName = vm.propertyNames->stack;
            VM::DeletePropertyModeScope scope(vm, VM::DeletePropertyMode::IgnoreConfigurable);
            DeletePropertySlot slot;
            JSObject::deleteProperty(instance, globalObject, propertyName, slot);
            if (auto* zigGlobalObject = jsDynamicCast<Zig::GlobalObject*>(globalObject)) {
                instance->putDirectCustomAccessor(vm, vm.propertyNames->stack, zigGlobalObject->m_lazyStackCustomGetterSetter.get(zigGlobalObject), JSC::PropertyAttribute::CustomAccessor | 0);
            } else {
                instance->putDirectCustomAccessor(vm, vm.propertyNames->stack, CustomGetterSetter::create(vm, errorInstanceLazyStackCustomGetter, errorInstanceLazyStackCustomSetter), JSC::PropertyAttribute::CustomAccessor | 0);
            }
        }
    } else {
        OrdinalNumber line;
        OrdinalNumber column;
        String sourceURL;
        JSValue result = computeErrorInfoToJSValue(vm, stackTrace, line, column, sourceURL, errorObject);
        errorObject->putDirect(vm, vm.propertyNames->stack, result, 0);
    }

    return JSC::JSValue::encode(JSC::jsUndefined());
}

extern "C" JSC::EncodedJSValue CryptoObject__create(JSGlobalObject*);

void GlobalObject::finishCreation(VM& vm)
{
    Base::finishCreation(vm);
    ASSERT(inherits(info()));

    m_commonStrings.initialize();

    Bun::addNodeModuleConstructorProperties(vm, this);
<<<<<<< HEAD
    m_JSNodeHTTPServerSocketStructure.initLater(
        [](const Initializer<Structure>& init) {
            init.set(Bun::createNodeHTTPServerSocketStructure(init.vm, init.owner));
        });
=======

    m_lazyStackCustomGetterSetter.initLater(
        [](const Initializer<CustomGetterSetter>& init) {
            init.set(CustomGetterSetter::create(init.vm, errorInstanceLazyStackCustomGetter, errorInstanceLazyStackCustomSetter));
        });

>>>>>>> ae0106b6
    m_JSDOMFileConstructor.initLater(
        [](const Initializer<JSObject>& init) {
            JSObject* fileConstructor = Bun::createJSDOMFileConstructor(init.vm, init.owner);
            init.set(fileConstructor);
        });

    m_cryptoObject.initLater(
        [](const Initializer<JSObject>& init) {
            JSC::JSGlobalObject* globalObject = init.owner;
            JSObject* crypto = JSValue::decode(CryptoObject__create(globalObject)).getObject();
            crypto->putDirectCustomAccessor(
                init.vm,
                Identifier::fromString(init.vm, "subtle"_s),
                JSC::CustomGetterSetter::create(init.vm, getterSubtleCrypto, setterSubtleCrypto),
                PropertyAttribute::DontDelete | 0);

            init.set(crypto);
        });

    m_lazyRequireCacheObject.initLater(
        [](const Initializer<JSObject>& init) {
            JSC::VM& vm = init.vm;
            JSC::JSGlobalObject* globalObject = init.owner;

            auto* function = JSFunction::create(vm, globalObject, static_cast<JSC::FunctionExecutable*>(importMetaObjectCreateRequireCacheCodeGenerator(vm)), globalObject);

            NakedPtr<JSC::Exception> returnedException = nullptr;
            auto result = JSC::call(globalObject, function, JSC::getCallData(function), globalObject, ArgList(), returnedException);
            init.set(result.toObject(globalObject));
        });

    m_lazyTestModuleObject.initLater(
        [](const Initializer<JSObject>& init) {
            JSC::JSGlobalObject* globalObject = init.owner;

            JSValue result = JSValue::decode(Bun__Jest__createTestModuleObject(globalObject));
            init.set(result.toObject(globalObject));
        });

    m_lazyPreloadTestModuleObject.initLater(
        [](const Initializer<JSObject>& init) {
            JSC::JSGlobalObject* globalObject = init.owner;

            JSValue result = JSValue::decode(Bun__Jest__createTestPreloadObject(globalObject));
            init.set(result.toObject(globalObject));
        });

    m_testMatcherUtilsObject.initLater(
        [](const Initializer<JSObject>& init) {
            JSValue result = JSValue::decode(ExpectMatcherUtils_createSigleton(init.owner));
            init.set(result.toObject(init.owner));
        });

    m_commonJSModuleObjectStructure.initLater(
        [](const Initializer<Structure>& init) {
            init.set(Bun::createCommonJSModuleStructure(reinterpret_cast<Zig::GlobalObject*>(init.owner)));
        });

    m_JSSQLStatementStructure.initLater(
        [](const Initializer<Structure>& init) {
            init.set(WebCore::createJSSQLStatementStructure(init.owner));
        });

    m_V8GlobalInternals.initLater(
        [](const JSC::LazyProperty<JSC::JSGlobalObject, v8::shim::GlobalInternals>::Initializer& init) {
            init.set(
                v8::shim::GlobalInternals::create(
                    init.vm,
                    v8::shim::GlobalInternals::createStructure(init.vm, init.owner),
                    jsDynamicCast<Zig::GlobalObject*>(init.owner)));
        });

    m_memoryFootprintStructure.initLater(
        [](const JSC::LazyProperty<JSC::JSGlobalObject, Structure>::Initializer& init) {
            init.set(
                createMemoryFootprintStructure(
                    init.vm, reinterpret_cast<Zig::GlobalObject*>(init.owner)));
        });

    m_JSSocketAddressStructure.initLater(
        [](const Initializer<Structure>& init) {
            init.set(JSSocketAddress::createStructure(init.vm, init.owner));
        });

    m_errorConstructorPrepareStackTraceInternalValue.initLater(
        [](const Initializer<JSFunction>& init) {
            init.set(JSFunction::create(init.vm, init.owner, 2, "ErrorPrepareStackTrace"_s, jsFunctionDefaultErrorPrepareStackTrace, ImplementationVisibility::Public));
        });

    // Change prototype from null to object for synthetic modules.
    m_moduleNamespaceObjectStructure.initLater(
        [](const Initializer<Structure>& init) {
            init.set(JSModuleNamespaceObject::createStructure(init.vm, init.owner, init.owner->objectPrototype()));
        });

    m_vmModuleContextMap.initLater(
        [](const Initializer<JSWeakMap>& init) {
            init.set(JSWeakMap::create(init.vm, init.owner->weakMapStructure()));
        });

    m_JSBufferSubclassStructure.initLater(
        [](const Initializer<Structure>& init) {
            auto* globalObject = reinterpret_cast<Zig::GlobalObject*>(init.owner);

            auto* baseStructure = globalObject->typedArrayStructure(JSC::TypeUint8, false);
            JSC::Structure* subclassStructure = JSC::InternalFunction::createSubclassStructure(globalObject, globalObject->JSBufferConstructor(), baseStructure);
            init.set(subclassStructure);
        });
    m_performMicrotaskFunction.initLater(
        [](const Initializer<JSFunction>& init) {
            init.set(JSFunction::create(init.vm, init.owner, 4, "performMicrotask"_s, jsFunctionPerformMicrotask, ImplementationVisibility::Public));
        });

    m_performMicrotaskVariadicFunction.initLater(
        [](const Initializer<JSFunction>& init) {
            init.set(JSFunction::create(init.vm, init.owner, 4, "performMicrotaskVariadic"_s, jsFunctionPerformMicrotaskVariadic, ImplementationVisibility::Public));
        });

    m_utilInspectFunction.initLater(
        [](const Initializer<JSFunction>& init) {
            JSValue nodeUtilValue = jsCast<Zig::GlobalObject*>(init.owner)->internalModuleRegistry()->requireId(init.owner, init.vm, Bun::InternalModuleRegistry::Field::NodeUtil);
            RELEASE_ASSERT(nodeUtilValue.isObject());
            init.set(jsCast<JSFunction*>(nodeUtilValue.getObject()->getIfPropertyExists(init.owner, Identifier::fromString(init.vm, "inspect"_s))));
        });

    m_utilInspectOptionsStructure.initLater(
        [](const Initializer<Structure>& init) {
            init.set(Bun::createUtilInspectOptionsStructure(init.vm, init.owner));
        });

    m_nodeErrorCache.initLater(
        [](const Initializer<JSObject>& init) {
            auto* structure = ErrorCodeCache::createStructure(
                init.vm,
                init.owner);

            init.set(ErrorCodeCache::create(init.vm, structure));
        });

    m_utilInspectStylizeColorFunction.initLater(
        [](const Initializer<JSFunction>& init) {
            JSC::MarkedArgumentBuffer args;
            args.append(jsCast<Zig::GlobalObject*>(init.owner)->utilInspectFunction());

            auto scope = DECLARE_THROW_SCOPE(init.vm);
            JSC::JSFunction* getStylize = JSC::JSFunction::create(init.vm, init.owner, utilInspectGetStylizeWithColorCodeGenerator(init.vm), init.owner);
            // RETURN_IF_EXCEPTION(scope, {});

            JSC::CallData callData = JSC::getCallData(getStylize);

            NakedPtr<JSC::Exception> returnedException = nullptr;
            auto result = JSC::call(init.owner, getStylize, callData, jsNull(), args, returnedException);
            // RETURN_IF_EXCEPTION(scope, {});

            if (returnedException) {
                throwException(init.owner, scope, returnedException.get());
            }
            // RETURN_IF_EXCEPTION(scope, {});
            init.set(jsCast<JSFunction*>(result));
        });

    m_utilInspectStylizeNoColorFunction.initLater(
        [](const Initializer<JSFunction>& init) {
            init.set(JSC::JSFunction::create(init.vm, init.owner, utilInspectStylizeWithNoColorCodeGenerator(init.vm), init.owner));
        });

    m_nativeMicrotaskTrampoline.initLater(
        [](const Initializer<JSFunction>& init) {
            init.set(JSFunction::create(init.vm, init.owner, 2, ""_s, functionNativeMicrotaskTrampoline, ImplementationVisibility::Public));
        });

    m_navigatorObject.initLater(
        [](const Initializer<JSObject>& init) {
            int cpuCount = 0;
#ifdef __APPLE__
            size_t count_len = sizeof(cpuCount);
            sysctlbyname("hw.logicalcpu", &cpuCount, &count_len, NULL, 0);
#elif OS(WINDOWS)
            SYSTEM_INFO sysinfo;
            GetSystemInfo(&sysinfo);
            cpuCount = sysinfo.dwNumberOfProcessors;
#else
            // TODO: windows
            cpuCount = sysconf(_SC_NPROCESSORS_ONLN);
#endif

            auto str = WTF::String::fromUTF8(Bun__userAgent);
            JSC::Identifier userAgentIdentifier = JSC::Identifier::fromString(init.vm, "userAgent"_s);
            JSC::Identifier hardwareConcurrencyIdentifier = JSC::Identifier::fromString(init.vm, "hardwareConcurrency"_s);

            JSC::JSObject* obj = JSC::constructEmptyObject(init.owner, init.owner->objectPrototype(), 4);
            obj->putDirect(init.vm, userAgentIdentifier, JSC::jsString(init.vm, str));
            obj->putDirect(init.vm, init.vm.propertyNames->toStringTagSymbol,
                jsNontrivialString(init.vm, "Navigator"_s), PropertyAttribute::DontEnum | PropertyAttribute::ReadOnly);

// https://developer.mozilla.org/en-US/docs/Web/API/Navigator/platform
// https://github.com/oven-sh/bun/issues/4588
#if OS(DARWIN)
            obj->putDirect(init.vm, JSC::Identifier::fromString(init.vm, "platform"_s), JSC::jsString(init.vm, String("MacIntel"_s)));
#elif OS(WINDOWS)
            obj->putDirect(init.vm, JSC::Identifier::fromString(init.vm, "platform"_s), JSC::jsString(init.vm, String("Win32"_s)));
#elif OS(LINUX)
            obj->putDirect(init.vm, JSC::Identifier::fromString(init.vm, "platform"_s), JSC::jsString(init.vm, String("Linux x86_64"_s)));
#endif

            obj->putDirect(init.vm, hardwareConcurrencyIdentifier, JSC::jsNumber(cpuCount));
            init.set(obj);
        });

    this->m_pendingVirtualModuleResultStructure.initLater(
        [](const Initializer<Structure>& init) {
            init.set(Bun::PendingVirtualModuleResult::createStructure(init.vm, init.owner, init.owner->objectPrototype()));
        });

    m_bunObject.initLater(
        [](const JSC::LazyProperty<JSC::JSGlobalObject, JSObject>::Initializer& init) {
            init.set(Bun::createBunObject(init.vm, init.owner));
        });

    this->initGeneratedLazyClasses();

    m_NapiExternalStructure.initLater(
        [](const JSC::LazyProperty<JSC::JSGlobalObject, Structure>::Initializer& init) {
            init.set(
                Bun::NapiExternal::createStructure(init.vm, init.owner, init.owner->objectPrototype()));
        });

    m_NAPIFunctionStructure.initLater(
        [](const JSC::LazyProperty<JSC::JSGlobalObject, Structure>::Initializer& init) {
            init.set(
                Zig::createNAPIFunctionStructure(init.vm, init.owner));
        });

    m_NapiPrototypeStructure.initLater(
        [](const JSC::LazyProperty<JSC::JSGlobalObject, Structure>::Initializer& init) {
            init.set(
                Bun::NapiPrototype::createStructure(init.vm, init.owner, init.owner->objectPrototype()));
        });

    m_NapiHandleScopeImplStructure.initLater([](const JSC::LazyProperty<JSC::JSGlobalObject, Structure>::Initializer& init) {
        init.set(Bun::NapiHandleScopeImpl::createStructure(init.vm, init.owner));
    });

    m_cachedNodeVMGlobalObjectStructure.initLater(
        [](const JSC::LazyProperty<JSC::JSGlobalObject, Structure>::Initializer& init) {
            init.set(WebCore::createNodeVMGlobalObjectStructure(init.vm));
        });

    m_cachedGlobalProxyStructure.initLater(
        [](const JSC::LazyProperty<JSC::JSGlobalObject, Structure>::Initializer& init) {
            init.set(
                JSC::JSGlobalProxy::createStructure(init.vm, init.owner, JSC::jsNull()));
        });

    m_subtleCryptoObject.initLater(
        [](const JSC::LazyProperty<JSC::JSGlobalObject, JSC::JSObject>::Initializer& init) {
            auto& global = *reinterpret_cast<Zig::GlobalObject*>(init.owner);

            if (!global.m_subtleCrypto) {
                global.m_subtleCrypto = &WebCore::SubtleCrypto::create(global.scriptExecutionContext()).leakRef();
            }

            init.set(toJS<IDLInterface<SubtleCrypto>>(*init.owner, global, global.m_subtleCrypto).getObject());
        });

    m_NapiClassStructure.initLater(
        [](LazyClassStructure::Initializer& init) {
            init.setStructure(Zig::NapiClass::createStructure(init.vm, init.global, init.global->functionPrototype()));
        });

    m_JSArrayBufferControllerPrototype.initLater(
        [](const JSC::LazyProperty<JSC::JSGlobalObject, JSC::JSObject>::Initializer& init) {
            auto* prototype = createJSSinkControllerPrototype(init.vm, init.owner, WebCore::SinkID::ArrayBufferSink);
            init.set(prototype);
        });

    m_JSFileSinkControllerPrototype.initLater(
        [](const JSC::LazyProperty<JSC::JSGlobalObject, JSC::JSObject>::Initializer& init) {
            auto* prototype = createJSSinkControllerPrototype(init.vm, init.owner, WebCore::SinkID::FileSink);
            init.set(prototype);
        });

    m_JSHTTPResponseController.initLater(
        [](const JSC::LazyProperty<JSC::JSGlobalObject, JSC::Structure>::Initializer& init) {
            auto* structure = createJSSinkControllerStructure(init.vm, init.owner, WebCore::SinkID::HTTPResponseSink);
            init.set(structure);
        });

    m_JSHTTPSResponseControllerPrototype.initLater(
        [](const JSC::LazyProperty<JSC::JSGlobalObject, JSC::JSObject>::Initializer& init) {
            auto* prototype = createJSSinkControllerPrototype(init.vm, init.owner, WebCore::SinkID::HTTPSResponseSink);
            init.set(prototype);
        });

    m_performanceObject.initLater(
        [](const JSC::LazyProperty<JSC::JSGlobalObject, JSC::JSObject>::Initializer& init) {
            auto* globalObject = reinterpret_cast<Zig::GlobalObject*>(init.owner);
            init.set(toJS(init.owner, globalObject, globalObject->performance().get()).getObject());
        });

    m_processEnvObject.initLater(
        [](const JSC::LazyProperty<JSC::JSGlobalObject, JSC::JSObject>::Initializer& init) {
            init.set(Bun::createEnvironmentVariablesMap(reinterpret_cast<Zig::GlobalObject*>(init.owner)).getObject());
        });

    m_processObject.initLater(
        [](const JSC::LazyProperty<JSC::JSGlobalObject, JSC::JSObject>::Initializer& init) {
            Zig::GlobalObject* globalObject = reinterpret_cast<Zig::GlobalObject*>(init.owner);
            auto* process = Bun::Process::create(
                *globalObject, Bun::Process::createStructure(init.vm, init.owner, WebCore::JSEventEmitter::prototype(init.vm, *globalObject)));

            init.set(process);
        });

    m_lazyReadableStreamPrototypeMap.initLater(
        [](const JSC::LazyProperty<JSC::JSGlobalObject, JSC::JSMap>::Initializer& init) {
            auto* map = JSC::JSMap::create(init.vm, init.owner->mapStructure());
            init.set(map);
        });

    m_requireMap.initLater(
        [](const JSC::LazyProperty<JSC::JSGlobalObject, JSC::JSMap>::Initializer& init) {
            auto* map = JSC::JSMap::create(init.vm, init.owner->mapStructure());
            init.set(map);
        });

    m_esmRegistryMap.initLater(
        [](const JSC::LazyProperty<JSC::JSGlobalObject, JSC::JSMap>::Initializer& init) {
            auto* global = init.owner;
            auto& vm = init.vm;
            JSMap* registry = nullptr;
            if (auto loaderValue = global->getIfPropertyExists(global, JSC::Identifier::fromString(vm, "Loader"_s))) {
                if (auto registryValue = loaderValue.getObject()->getIfPropertyExists(global, JSC::Identifier::fromString(vm, "registry"_s))) {
                    registry = jsCast<JSC::JSMap*>(registryValue);
                }
            }

            if (!registry) {
                registry = JSC::JSMap::create(init.vm, init.owner->mapStructure());
            }

            init.set(registry);
        });

    m_requireFunctionUnbound.initLater(
        [](const JSC::LazyProperty<JSC::JSGlobalObject, JSC::JSObject>::Initializer& init) {
            init.set(
                JSFunction::create(
                    init.vm,
                    init.owner,
                    moduleRequireCodeGenerator(init.vm),
                    init.owner->globalScope(),
                    JSFunction::createStructure(init.vm, init.owner, RequireFunctionPrototype::create(init.owner))));
        });

    m_requireResolveFunctionUnbound.initLater(
        [](const JSC::LazyProperty<JSC::JSGlobalObject, JSC::JSObject>::Initializer& init) {
            init.set(
                JSFunction::create(
                    init.vm,
                    init.owner,
                    moduleRequireResolveCodeGenerator(init.vm),
                    init.owner->globalScope(),
                    JSFunction::createStructure(init.vm, init.owner, RequireResolveFunctionPrototype::create(init.owner))));
        });

    m_internalModuleRegistry.initLater(
        [](const JSC::LazyProperty<JSC::JSGlobalObject, Bun::InternalModuleRegistry>::Initializer& init) {
            init.set(
                InternalModuleRegistry::create(
                    init.vm,
                    InternalModuleRegistry::createStructure(init.vm, init.owner)));
        });

    m_processBindingConstants.initLater(
        [](const JSC::LazyProperty<JSC::JSGlobalObject, JSC::JSObject>::Initializer& init) {
            init.set(
                ProcessBindingConstants::create(
                    init.vm,
                    ProcessBindingConstants::createStructure(init.vm, init.owner)));
        });

    m_importMetaObjectStructure.initLater(
        [](const JSC::LazyProperty<JSC::JSGlobalObject, JSC::Structure>::Initializer& init) {
            init.set(Zig::ImportMetaObject::createStructure(init.vm, init.owner));
        });

    m_asyncBoundFunctionStructure.initLater(
        [](const JSC::LazyProperty<JSC::JSGlobalObject, JSC::Structure>::Initializer& init) {
            init.set(AsyncContextFrame::createStructure(init.vm, init.owner));
        });

    m_JSFileSinkClassStructure.initLater(
        [](LazyClassStructure::Initializer& init) {
            auto* prototype = createJSSinkPrototype(init.vm, init.global, WebCore::SinkID::FileSink);
            auto* structure = JSFileSink::createStructure(init.vm, init.global, prototype);
            auto* constructor = JSFileSinkConstructor::create(init.vm, init.global, JSFileSinkConstructor::createStructure(init.vm, init.global, init.global->functionPrototype()), jsCast<JSObject*>(prototype));
            init.setPrototype(prototype);
            init.setStructure(structure);
            init.setConstructor(constructor);
        });

    m_JSArrayBufferSinkClassStructure.initLater(
        [](LazyClassStructure::Initializer& init) {
            auto* prototype = createJSSinkPrototype(init.vm, init.global, WebCore::SinkID::ArrayBufferSink);
            auto* structure = JSArrayBufferSink::createStructure(init.vm, init.global, prototype);
            auto* constructor = JSArrayBufferSinkConstructor::create(init.vm, init.global, JSArrayBufferSinkConstructor::createStructure(init.vm, init.global, init.global->functionPrototype()), jsCast<JSObject*>(prototype));
            init.setPrototype(prototype);
            init.setStructure(structure);
            init.setConstructor(constructor);
        });

    m_JSHTTPResponseSinkClassStructure.initLater(
        [](LazyClassStructure::Initializer& init) {
            auto* prototype = createJSSinkPrototype(init.vm, init.global, WebCore::SinkID::HTTPResponseSink);
            auto* structure = JSHTTPResponseSink::createStructure(init.vm, init.global, prototype);
            auto* constructor = JSHTTPResponseSinkConstructor::create(init.vm, init.global, JSHTTPResponseSinkConstructor::createStructure(init.vm, init.global, init.global->functionPrototype()), jsCast<JSObject*>(prototype));
            init.setPrototype(prototype);
            init.setStructure(structure);
            init.setConstructor(constructor);
        });

    m_JSBufferClassStructure.initLater(
        [](LazyClassStructure::Initializer& init) {
            auto prototype = WebCore::createBufferPrototype(init.vm, init.global);
            auto* structure = WebCore::createBufferStructure(init.vm, init.global, JSValue(prototype));
            auto* constructor = WebCore::createBufferConstructor(init.vm, init.global, jsCast<JSObject*>(prototype));
            init.setPrototype(prototype);
            init.setStructure(structure);
            init.setConstructor(constructor);
        });

    m_JSCryptoKey.initLater(
        [](const JSC::LazyProperty<JSC::JSGlobalObject, JSC::Structure>::Initializer& init) {
            Zig::GlobalObject* globalObject = reinterpret_cast<Zig::GlobalObject*>(init.owner);
            auto* prototype = JSCryptoKey::createPrototype(init.vm, *globalObject);
            auto* structure = JSCryptoKey::createStructure(init.vm, init.owner, JSValue(prototype));
            init.set(structure);
        });

    m_JSHTTPSResponseSinkClassStructure.initLater(
        [](LazyClassStructure::Initializer& init) {
            auto* prototype = createJSSinkPrototype(init.vm, init.global, WebCore::SinkID::HTTPSResponseSink);
            auto* structure = JSHTTPSResponseSink::createStructure(init.vm, init.global, prototype);
            auto* constructor = JSHTTPSResponseSinkConstructor::create(init.vm, init.global, JSHTTPSResponseSinkConstructor::createStructure(init.vm, init.global, init.global->functionPrototype()), jsCast<JSObject*>(prototype));
            init.setPrototype(prototype);
            init.setStructure(structure);
            init.setConstructor(constructor);
        });

    m_JSFileSinkClassStructure.initLater(
        [](LazyClassStructure::Initializer& init) {
            auto* prototype = createJSSinkPrototype(init.vm, init.global, WebCore::SinkID::FileSink);
            auto* structure = JSFileSink::createStructure(init.vm, init.global, prototype);
            auto* constructor = JSFileSinkConstructor::create(init.vm, init.global, JSFileSinkConstructor::createStructure(init.vm, init.global, init.global->functionPrototype()), jsCast<JSObject*>(prototype));
            init.setPrototype(prototype);
            init.setStructure(structure);
            init.setConstructor(constructor);
        });

    m_JSBufferListClassStructure.initLater(
        [](LazyClassStructure::Initializer& init) {
            auto* prototype = JSBufferListPrototype::create(
                init.vm, init.global, JSBufferListPrototype::createStructure(init.vm, init.global, init.global->objectPrototype()));
            auto* structure = JSBufferList::createStructure(init.vm, init.global, prototype);
            auto* constructor = JSBufferListConstructor::create(
                init.vm, init.global, JSBufferListConstructor::createStructure(init.vm, init.global, init.global->functionPrototype()), prototype);
            init.setPrototype(prototype);
            init.setStructure(structure);
            init.setConstructor(constructor);
        });

    m_callSiteStructure.initLater(
        [](LazyClassStructure::Initializer& init) {
            auto* prototype = CallSitePrototype::create(init.vm, CallSitePrototype::createStructure(init.vm, init.global, init.global->objectPrototype()), init.global);
            auto* structure = CallSite::createStructure(init.vm, init.global, prototype);
            init.setPrototype(prototype);
            init.setStructure(structure);
        });

    m_JSStringDecoderClassStructure.initLater(
        [](LazyClassStructure::Initializer& init) {
            auto* prototype = JSStringDecoderPrototype::create(
                init.vm, init.global, JSStringDecoderPrototype::createStructure(init.vm, init.global, init.global->objectPrototype()));
            auto* structure = JSStringDecoder::createStructure(init.vm, init.global, prototype);
            auto* constructor = JSStringDecoderConstructor::create(
                init.vm, init.global, JSStringDecoderConstructor::createStructure(init.vm, init.global, init.global->functionPrototype()), prototype);
            init.setPrototype(prototype);
            init.setStructure(structure);
            init.setConstructor(constructor);
        });

    m_JSFFIFunctionStructure.initLater(
        [](LazyClassStructure::Initializer& init) {
            init.setStructure(Zig::JSFFIFunction::createStructure(init.vm, init.global, init.global->functionPrototype()));
        });

    m_NodeVMScriptClassStructure.initLater(
        [](LazyClassStructure::Initializer& init) {
            auto prototype = NodeVMScript::createPrototype(init.vm, init.global);
            auto* structure = NodeVMScript::createStructure(init.vm, init.global, prototype);
            auto* constructorStructure = NodeVMScriptConstructor::createStructure(
                init.vm, init.global, init.global->m_functionPrototype.get());
            auto* constructor = NodeVMScriptConstructor::create(
                init.vm, init.global, constructorStructure, prototype);
            init.setPrototype(prototype);
            init.setStructure(structure);
            init.setConstructor(constructor);
        });

#if ENABLE(REMOTE_INSPECTOR)
    setInspectable(false);
#endif

    addBuiltinGlobals(vm);

    ASSERT(classInfo());
}

JSC_DEFINE_CUSTOM_GETTER(JSDOMFileConstructor_getter, (JSGlobalObject * globalObject, JSC::EncodedJSValue thisValue, PropertyName))
{
    Zig::GlobalObject* bunGlobalObject = jsCast<Zig::GlobalObject*>(globalObject);
    return JSValue::encode(
        bunGlobalObject->JSDOMFileConstructor());
}

JSC_DEFINE_CUSTOM_SETTER(JSDOMFileConstructor_setter,
    (JSC::JSGlobalObject * globalObject, JSC::EncodedJSValue thisValue,
        JSC::EncodedJSValue value, JSC::PropertyName property))
{
    if (JSValue::decode(thisValue) != globalObject) {
        return false;
    }

    auto& vm = globalObject->vm();
    globalObject->putDirect(vm, property, JSValue::decode(value), 0);
    return true;
}

extern "C" JSC__JSValue Bun__Timer__setImmediate(JSC__JSGlobalObject* arg0, JSC__JSValue JSValue1, JSC__JSValue JSValue3);
// https://developer.mozilla.org/en-US/docs/Web/API/Window/setImmediate
JSC_DEFINE_HOST_FUNCTION(functionSetImmediate,
    (JSC::JSGlobalObject * globalObject, JSC::CallFrame* callFrame))
{
    JSC::VM& vm = globalObject->vm();
    auto scope = DECLARE_THROW_SCOPE(vm);

    auto argCount = callFrame->argumentCount();
    if (argCount == 0) {
        JSC::throwTypeError(globalObject, scope, "setImmediate requires 1 argument (a function)"_s);
        return {};
    }

    auto job = callFrame->argument(0);

    if (!job.isObject() || !job.getObject()->isCallable()) {
        JSC::throwTypeError(globalObject, scope, "setImmediate expects a function"_s);
        return {};
    }

    JSC::JSValue arguments = {};
    switch (argCount) {
    case 0:
    case 1: {
        break;
    }
    case 2: {
        arguments = callFrame->argument(1);
        break;
    }
    default: {
        ArgList argumentsList = ArgList(callFrame, 1);
        auto* args = JSC::JSImmutableButterfly::tryCreateFromArgList(vm, argumentsList);

        if (UNLIKELY(!args)) {
            JSC::throwOutOfMemoryError(globalObject, scope);
            return {};
        }

        arguments = JSValue(args);
    }
    }

    return Bun__Timer__setImmediate(globalObject, JSC::JSValue::encode(job), JSValue::encode(arguments));
}

JSValue getEventSourceConstructor(VM& vm, JSObject* thisObject)
{
    auto globalObject = jsCast<Zig::GlobalObject*>(thisObject);
    auto scope = DECLARE_THROW_SCOPE(vm);

    JSC::JSFunction* getSourceEvent = JSC::JSFunction::create(vm, globalObject, eventSourceGetEventSourceCodeGenerator(vm), globalObject);
    RETURN_IF_EXCEPTION(scope, {});

    JSC::MarkedArgumentBuffer args;

    JSC::CallData callData = JSC::getCallData(getSourceEvent);

    NakedPtr<JSC::Exception> returnedException = nullptr;
    auto result = JSC::call(globalObject, getSourceEvent, callData, globalObject->globalThis(), args, returnedException);
    RETURN_IF_EXCEPTION(scope, {});

    if (returnedException) {
        throwException(globalObject, scope, returnedException.get());
        return jsUndefined();
    }

    RELEASE_AND_RETURN(scope, result);
}

// `console.Console` or `import { Console } from 'console';`
JSC_DEFINE_CUSTOM_GETTER(getConsoleConstructor, (JSGlobalObject * globalObject, EncodedJSValue thisValue, PropertyName property))
{
    auto& vm = globalObject->vm();
    auto console = JSValue::decode(thisValue).getObject();
    JSC::JSFunction* createConsoleConstructor = JSC::JSFunction::create(vm, globalObject, consoleObjectCreateConsoleConstructorCodeGenerator(vm), globalObject);
    JSC::MarkedArgumentBuffer args;
    args.append(console);
    JSC::CallData callData = JSC::getCallData(createConsoleConstructor);
    NakedPtr<JSC::Exception> returnedException = nullptr;
    auto result = JSC::call(globalObject, createConsoleConstructor, callData, console, args, returnedException);
    if (returnedException) {
        auto scope = DECLARE_THROW_SCOPE(vm);
        throwException(globalObject, scope, returnedException.get());
    }
    console->putDirect(vm, property, result, 0);
    return JSValue::encode(result);
}

// `console._stdout` is equal to `process.stdout`
JSC_DEFINE_CUSTOM_GETTER(getConsoleStdout, (JSGlobalObject * globalObject, EncodedJSValue thisValue, PropertyName property))
{
    auto& vm = globalObject->vm();
    auto console = JSValue::decode(thisValue).getObject();
    auto global = jsCast<Zig::GlobalObject*>(globalObject);

    // instead of calling the constructor builtin, go through the process.stdout getter to ensure it's only created once.
    auto stdoutValue = global->processObject()->get(globalObject, Identifier::fromString(vm, "stdout"_s));
    if (!stdoutValue)
        return JSValue::encode({});

    console->putDirect(vm, property, stdoutValue, PropertyAttribute::DontEnum | 0);
    return JSValue::encode(stdoutValue);
}

// `console._stderr` is equal to `process.stderr`
JSC_DEFINE_CUSTOM_GETTER(getConsoleStderr, (JSGlobalObject * globalObject, EncodedJSValue thisValue, PropertyName property))
{
    auto& vm = globalObject->vm();
    auto console = JSValue::decode(thisValue).getObject();
    auto global = jsCast<Zig::GlobalObject*>(globalObject);

    // instead of calling the constructor builtin, go through the process.stdout getter to ensure it's only created once.
    auto stderrValue = global->processObject()->get(globalObject, Identifier::fromString(vm, "stderr"_s));
    if (!stderrValue)
        return JSValue::encode({});

    console->putDirect(vm, property, stderrValue, PropertyAttribute::DontEnum | 0);
    return JSValue::encode(stderrValue);
}

JSC_DEFINE_CUSTOM_SETTER(EventSource_setter,
    (JSC::JSGlobalObject * globalObject, JSC::EncodedJSValue thisValue,
        JSC::EncodedJSValue value, JSC::PropertyName property))
{
    if (JSValue::decode(thisValue) != globalObject) {
        return false;
    }

    auto& vm = globalObject->vm();
    globalObject->putDirect(vm, property, JSValue::decode(value), 0);
    return true;
}

EncodedJSValue GlobalObject::assignToStream(JSValue stream, JSValue controller)
{
    JSC::VM& vm = this->vm();
    JSC::JSFunction* function = this->m_assignToStream.get();
    if (!function) {
        function = JSFunction::create(vm, this, static_cast<JSC::FunctionExecutable*>(readableStreamInternalsAssignToStreamCodeGenerator(vm)), this);
        this->m_assignToStream.set(vm, this, function);
    }

    auto callData = JSC::getCallData(function);
    JSC::MarkedArgumentBuffer arguments;
    arguments.append(stream);
    arguments.append(controller);

    WTF::NakedPtr<JSC::Exception> returnedException = nullptr;

    auto result = JSC::profiledCall(this, ProfilingReason::API, function, callData, JSC::jsUndefined(), arguments, returnedException);
    if (auto* exception = returnedException.get()) {
        return JSC::JSValue::encode(exception);
    }

    return JSC::JSValue::encode(result);
}

JSC::JSObject* GlobalObject::navigatorObject()
{
    return this->m_navigatorObject.get(this);
}

JSC_DEFINE_CUSTOM_GETTER(functionLazyNavigatorGetter,
    (JSC::JSGlobalObject * globalObject, JSC::EncodedJSValue thisValue,
        JSC::PropertyName))
{
    return JSC::JSValue::encode(reinterpret_cast<Zig::GlobalObject*>(globalObject)->navigatorObject());
}

JSC::GCClient::IsoSubspace* GlobalObject::subspaceForImpl(JSC::VM& vm)
{
    return WebCore::subspaceForImpl<GlobalObject, WebCore::UseCustomHeapCellType::Yes>(
        vm,
        [](auto& spaces) { return spaces.m_clientSubspaceForWorkerGlobalScope.get(); },
        [](auto& spaces, auto&& space) { spaces.m_clientSubspaceForWorkerGlobalScope = std::forward<decltype(space)>(space); },
        [](auto& spaces) { return spaces.m_subspaceForWorkerGlobalScope.get(); },
        [](auto& spaces, auto&& space) { spaces.m_subspaceForWorkerGlobalScope = std::forward<decltype(space)>(space); },
        [](auto& server) -> JSC::HeapCellType& { return server.m_heapCellTypeForJSWorkerGlobalScope; });
}

BUN_DECLARE_HOST_FUNCTION(WebCore__alert);
BUN_DECLARE_HOST_FUNCTION(WebCore__prompt);
BUN_DECLARE_HOST_FUNCTION(WebCore__confirm);

JSValue GlobalObject_getPerformanceObject(VM& vm, JSObject* globalObject)
{
    return jsCast<Zig::GlobalObject*>(globalObject)->performanceObject();
}

JSValue GlobalObject_getGlobalThis(VM& vm, JSObject* globalObject)
{
    return jsCast<Zig::GlobalObject*>(globalObject)->globalThis();
}

// This is like `putDirectBuiltinFunction` but for the global static list.
#define globalBuiltinFunction(vm, globalObject, identifier, function, attributes) JSC::JSGlobalObject::GlobalPropertyInfo(identifier, JSFunction::create(vm, function, globalObject), attributes)

void GlobalObject::addBuiltinGlobals(JSC::VM& vm)
{
    m_builtinInternalFunctions.initialize(*this);

    auto clientData = WebCore::clientData(vm);
    auto& builtinNames = WebCore::builtinNames(vm);

    // ----- Private/Static Properties -----

    GlobalPropertyInfo staticGlobals[] = {
        GlobalPropertyInfo { builtinNames.startDirectStreamPrivateName(),
            JSC::JSFunction::create(vm, this, 1,
                String(), functionStartDirectStream, ImplementationVisibility::Public),
            PropertyAttribute::DontDelete | PropertyAttribute::ReadOnly | 0 },

        GlobalPropertyInfo { builtinNames.lazyPrivateName(),
            JSC::JSFunction::create(vm, this, 0, "@lazy"_s, JS2Native::jsDollarLazy, ImplementationVisibility::Public),
            PropertyAttribute::ReadOnly | PropertyAttribute::DontEnum | PropertyAttribute::DontDelete | 0 },

        GlobalPropertyInfo(builtinNames.makeThisTypeErrorPrivateName(), JSFunction::create(vm, this, 2, String(), makeThisTypeErrorForBuiltins, ImplementationVisibility::Public), PropertyAttribute::DontDelete | PropertyAttribute::ReadOnly),
        GlobalPropertyInfo(builtinNames.makeGetterTypeErrorPrivateName(), JSFunction::create(vm, this, 2, String(), makeGetterTypeErrorForBuiltins, ImplementationVisibility::Public), PropertyAttribute::DontDelete | PropertyAttribute::ReadOnly),
        GlobalPropertyInfo(builtinNames.makeDOMExceptionPrivateName(), JSFunction::create(vm, this, 2, String(), makeDOMExceptionForBuiltins, ImplementationVisibility::Public), PropertyAttribute::DontDelete | PropertyAttribute::ReadOnly),
        GlobalPropertyInfo(builtinNames.addAbortAlgorithmToSignalPrivateName(), JSFunction::create(vm, this, 2, String(), addAbortAlgorithmToSignal, ImplementationVisibility::Public), PropertyAttribute::DontDelete | PropertyAttribute::ReadOnly),
        GlobalPropertyInfo(builtinNames.removeAbortAlgorithmFromSignalPrivateName(), JSFunction::create(vm, this, 2, String(), removeAbortAlgorithmFromSignal, ImplementationVisibility::Public), PropertyAttribute::DontDelete | PropertyAttribute::ReadOnly),
        GlobalPropertyInfo(builtinNames.cloneArrayBufferPrivateName(), JSFunction::create(vm, this, 3, String(), cloneArrayBuffer, ImplementationVisibility::Public), PropertyAttribute::DontDelete | PropertyAttribute::ReadOnly),
        GlobalPropertyInfo(builtinNames.structuredCloneForStreamPrivateName(), JSFunction::create(vm, this, 1, String(), structuredCloneForStream, ImplementationVisibility::Public), PropertyAttribute::DontDelete | PropertyAttribute::ReadOnly),
        GlobalPropertyInfo(builtinNames.isAbortSignalPrivateName(), JSFunction::create(vm, this, 1, String(), isAbortSignal, ImplementationVisibility::Public), PropertyAttribute::DontDelete | PropertyAttribute::ReadOnly),
        GlobalPropertyInfo(builtinNames.getInternalWritableStreamPrivateName(), JSFunction::create(vm, this, 1, String(), getInternalWritableStream, ImplementationVisibility::Public), PropertyAttribute::DontDelete | PropertyAttribute::ReadOnly),
        GlobalPropertyInfo(builtinNames.createWritableStreamFromInternalPrivateName(), JSFunction::create(vm, this, 1, String(), createWritableStreamFromInternal, ImplementationVisibility::Public), PropertyAttribute::DontDelete | PropertyAttribute::ReadOnly),
        GlobalPropertyInfo(builtinNames.fulfillModuleSyncPrivateName(), JSFunction::create(vm, this, 1, String(), functionFulfillModuleSync, ImplementationVisibility::Public), PropertyAttribute::DontDelete | PropertyAttribute::ReadOnly),
        GlobalPropertyInfo(vm.propertyNames->builtinNames().ArrayBufferPrivateName(), arrayBufferConstructor(), PropertyAttribute::DontDelete | PropertyAttribute::ReadOnly),
        GlobalPropertyInfo(builtinNames.LoaderPrivateName(), this->moduleLoader(), PropertyAttribute::DontDelete | 0),
        GlobalPropertyInfo(builtinNames.internalModuleRegistryPrivateName(), this->internalModuleRegistry(), PropertyAttribute::DontDelete | PropertyAttribute::ReadOnly),
        GlobalPropertyInfo(builtinNames.processBindingConstantsPrivateName(), this->processBindingConstants(), PropertyAttribute::DontDelete | PropertyAttribute::ReadOnly),
        GlobalPropertyInfo(builtinNames.requireMapPrivateName(), this->requireMap(), PropertyAttribute::DontDelete | PropertyAttribute::ReadOnly | 0),
        GlobalPropertyInfo(builtinNames.TextEncoderStreamEncoderPrivateName(), JSTextEncoderStreamEncoderConstructor(), PropertyAttribute::DontDelete | PropertyAttribute::ReadOnly | 0),
        GlobalPropertyInfo(builtinNames.makeErrorWithCodePrivateName(), JSFunction::create(vm, this, 2, String(), jsFunctionMakeErrorWithCode, ImplementationVisibility::Public), PropertyAttribute::DontDelete | PropertyAttribute::ReadOnly),
    };
    addStaticGlobals(staticGlobals, std::size(staticGlobals));

    // TODO: most/all of these private properties can be made as static globals.
    // i've noticed doing it as is will work somewhat but getDirect() wont be able to find them

    putDirectBuiltinFunction(vm, this, builtinNames.createFIFOPrivateName(), streamInternalsCreateFIFOCodeGenerator(vm), PropertyAttribute::Builtin | PropertyAttribute::DontDelete | PropertyAttribute::ReadOnly);
    putDirectBuiltinFunction(vm, this, builtinNames.createEmptyReadableStreamPrivateName(), readableStreamCreateEmptyReadableStreamCodeGenerator(vm), PropertyAttribute::Builtin | PropertyAttribute::DontDelete | PropertyAttribute::ReadOnly);
    putDirectBuiltinFunction(vm, this, builtinNames.createUsedReadableStreamPrivateName(), readableStreamCreateUsedReadableStreamCodeGenerator(vm), PropertyAttribute::Builtin | PropertyAttribute::DontDelete | PropertyAttribute::ReadOnly);
    putDirectBuiltinFunction(vm, this, builtinNames.createNativeReadableStreamPrivateName(), readableStreamCreateNativeReadableStreamCodeGenerator(vm), PropertyAttribute::Builtin | PropertyAttribute::DontDelete | PropertyAttribute::ReadOnly);
    putDirectBuiltinFunction(vm, this, builtinNames.requireESMPrivateName(), importMetaObjectRequireESMCodeGenerator(vm), PropertyAttribute::Builtin | PropertyAttribute::DontDelete | PropertyAttribute::ReadOnly);
    putDirectBuiltinFunction(vm, this, builtinNames.loadCJS2ESMPrivateName(), importMetaObjectLoadCJS2ESMCodeGenerator(vm), PropertyAttribute::Builtin | PropertyAttribute::DontDelete | PropertyAttribute::ReadOnly);
    putDirectBuiltinFunction(vm, this, builtinNames.internalRequirePrivateName(), importMetaObjectInternalRequireCodeGenerator(vm), PropertyAttribute::Builtin | PropertyAttribute::DontDelete | PropertyAttribute::ReadOnly);
    putDirectBuiltinFunction(vm, this, builtinNames.requireNativeModulePrivateName(), moduleRequireNativeModuleCodeGenerator(vm), PropertyAttribute::Builtin | PropertyAttribute::DontDelete | PropertyAttribute::ReadOnly);

    putDirectBuiltinFunction(vm, this, builtinNames.overridableRequirePrivateName(), moduleOverridableRequireCodeGenerator(vm), 0);

    putDirectNativeFunction(vm, this, builtinNames.createUninitializedArrayBufferPrivateName(), 1, functionCreateUninitializedArrayBuffer, ImplementationVisibility::Public, NoIntrinsic, PropertyAttribute::DontDelete | PropertyAttribute::ReadOnly);
    putDirectNativeFunction(vm, this, builtinNames.resolveSyncPrivateName(), 1, functionImportMeta__resolveSyncPrivate, ImplementationVisibility::Public, NoIntrinsic, PropertyAttribute::DontDelete | PropertyAttribute::ReadOnly);
    putDirectNativeFunction(vm, this, builtinNames.createInternalModuleByIdPrivateName(), 1, InternalModuleRegistry::jsCreateInternalModuleById, ImplementationVisibility::Public, NoIntrinsic, PropertyAttribute::DontDelete | PropertyAttribute::ReadOnly);

    putDirectNativeFunction(vm, this,
        builtinNames.createCommonJSModulePrivateName(),
        2,
        Bun::jsFunctionCreateCommonJSModule,
        ImplementationVisibility::Public,
        NoIntrinsic,
        PropertyAttribute::ReadOnly | PropertyAttribute::DontDelete | 0);
    putDirectNativeFunction(vm, this,
        builtinNames.evaluateCommonJSModulePrivateName(),
        2,
        Bun::jsFunctionLoadModule,
        ImplementationVisibility::Public,
        NoIntrinsic,
        PropertyAttribute::ReadOnly | PropertyAttribute::DontDelete | 0);

    putDirectCustomAccessor(vm, static_cast<JSVMClientData*>(vm.clientData)->builtinNames().BufferPrivateName(), JSC::CustomGetterSetter::create(vm, JSBuffer_getter, nullptr), PropertyAttribute::DontDelete | PropertyAttribute::ReadOnly | PropertyAttribute::CustomAccessorOrValue);
    putDirectCustomAccessor(vm, builtinNames.lazyStreamPrototypeMapPrivateName(), JSC::CustomGetterSetter::create(vm, functionLazyLoadStreamPrototypeMap_getter, nullptr), PropertyAttribute::DontDelete | PropertyAttribute::ReadOnly | PropertyAttribute::CustomAccessorOrValue);
    putDirectCustomAccessor(vm, builtinNames.TransformStreamPrivateName(), CustomGetterSetter::create(vm, TransformStream_getter, nullptr), attributesForStructure(static_cast<unsigned>(PropertyAttribute::DontEnum)) | PropertyAttribute::CustomAccessorOrValue);
    putDirectCustomAccessor(vm, builtinNames.TransformStreamDefaultControllerPrivateName(), CustomGetterSetter::create(vm, TransformStreamDefaultController_getter, nullptr), attributesForStructure(static_cast<unsigned>(PropertyAttribute::DontEnum)) | PropertyAttribute::CustomAccessorOrValue);
    putDirectCustomAccessor(vm, builtinNames.ReadableByteStreamControllerPrivateName(), CustomGetterSetter::create(vm, ReadableByteStreamController_getter, nullptr), attributesForStructure(PropertyAttribute::DontDelete | PropertyAttribute::ReadOnly) | PropertyAttribute::CustomAccessorOrValue);
    putDirectCustomAccessor(vm, builtinNames.ReadableStreamPrivateName(), CustomGetterSetter::create(vm, ReadableStream_getter, nullptr), attributesForStructure(PropertyAttribute::DontDelete | PropertyAttribute::ReadOnly) | PropertyAttribute::CustomAccessorOrValue);
    putDirectCustomAccessor(vm, builtinNames.ReadableStreamBYOBReaderPrivateName(), CustomGetterSetter::create(vm, ReadableStreamBYOBReader_getter, nullptr), attributesForStructure(PropertyAttribute::DontDelete | PropertyAttribute::ReadOnly) | PropertyAttribute::CustomAccessorOrValue);
    putDirectCustomAccessor(vm, builtinNames.ReadableStreamBYOBRequestPrivateName(), CustomGetterSetter::create(vm, ReadableStreamBYOBRequest_getter, nullptr), attributesForStructure(PropertyAttribute::DontDelete | PropertyAttribute::ReadOnly) | PropertyAttribute::CustomAccessorOrValue);
    putDirectCustomAccessor(vm, builtinNames.ReadableStreamDefaultControllerPrivateName(), CustomGetterSetter::create(vm, ReadableStreamDefaultController_getter, nullptr), attributesForStructure(PropertyAttribute::DontDelete | PropertyAttribute::ReadOnly) | PropertyAttribute::CustomAccessorOrValue);
    putDirectCustomAccessor(vm, builtinNames.ReadableStreamDefaultReaderPrivateName(), CustomGetterSetter::create(vm, ReadableStreamDefaultReader_getter, nullptr), attributesForStructure(PropertyAttribute::DontDelete | PropertyAttribute::ReadOnly) | PropertyAttribute::CustomAccessorOrValue);
    putDirectCustomAccessor(vm, builtinNames.WritableStreamPrivateName(), CustomGetterSetter::create(vm, WritableStream_getter, nullptr), attributesForStructure(PropertyAttribute::DontDelete | PropertyAttribute::ReadOnly) | PropertyAttribute::CustomAccessorOrValue);
    putDirectCustomAccessor(vm, builtinNames.WritableStreamDefaultControllerPrivateName(), CustomGetterSetter::create(vm, WritableStreamDefaultController_getter, nullptr), attributesForStructure(PropertyAttribute::DontDelete | PropertyAttribute::ReadOnly) | PropertyAttribute::CustomAccessorOrValue);
    putDirectCustomAccessor(vm, builtinNames.WritableStreamDefaultWriterPrivateName(), CustomGetterSetter::create(vm, WritableStreamDefaultWriter_getter, nullptr), attributesForStructure(PropertyAttribute::DontDelete | PropertyAttribute::ReadOnly) | PropertyAttribute::CustomAccessorOrValue);
    putDirectCustomAccessor(vm, builtinNames.AbortSignalPrivateName(), CustomGetterSetter::create(vm, AbortSignal_getter, nullptr), PropertyAttribute::DontDelete | PropertyAttribute::ReadOnly | PropertyAttribute::CustomAccessorOrValue);

    // ----- Public Properties -----

    // a direct accessor (uses js functions for get and set) cannot be on the lookup table. i think.
    putDirectAccessor(
        this,
        builtinNames.selfPublicName(),
        JSC::GetterSetter::create(
            vm,
            this,
            JSFunction::create(vm, this, 0, "get"_s, functionGetSelf, ImplementationVisibility::Public),
            JSFunction::create(vm, this, 0, "set"_s, functionSetSelf, ImplementationVisibility::Public)),
        PropertyAttribute::Accessor | 0);

    // TODO: this should be usable on the lookup table. it crashed las time i tried it
    putDirectCustomAccessor(vm, JSC::Identifier::fromString(vm, "onmessage"_s), JSC::CustomGetterSetter::create(vm, globalOnMessage, setGlobalOnMessage), 0);
    putDirectCustomAccessor(vm, JSC::Identifier::fromString(vm, "onerror"_s), JSC::CustomGetterSetter::create(vm, globalOnError, setGlobalOnError), 0);

    // ----- Extensions to Built-in objects -----

    JSC::JSObject* errorConstructor = this->errorConstructor();
    errorConstructor->putDirectNativeFunction(vm, this, JSC::Identifier::fromString(vm, "captureStackTrace"_s), 2, errorConstructorFuncCaptureStackTrace, ImplementationVisibility::Public, JSC::NoIntrinsic, PropertyAttribute::DontEnum | 0);
    errorConstructor->putDirectNativeFunction(vm, this, JSC::Identifier::fromString(vm, "appendStackTrace"_s), 2, errorConstructorFuncAppendStackTrace, ImplementationVisibility::Private, JSC::NoIntrinsic, PropertyAttribute::DontEnum | 0);
    errorConstructor->putDirectCustomAccessor(vm, JSC::Identifier::fromString(vm, "prepareStackTrace"_s), JSC::CustomGetterSetter::create(vm, errorConstructorPrepareStackTraceGetter, errorConstructorPrepareStackTraceSetter), PropertyAttribute::DontEnum | PropertyAttribute::CustomValue);

    JSC::JSObject* consoleObject = this->get(this, JSC::Identifier::fromString(vm, "console"_s)).getObject();
    consoleObject->putDirectBuiltinFunction(vm, this, vm.propertyNames->asyncIteratorSymbol, consoleObjectAsyncIteratorCodeGenerator(vm), PropertyAttribute::Builtin | 0);
    consoleObject->putDirectBuiltinFunction(vm, this, clientData->builtinNames().writePublicName(), consoleObjectWriteCodeGenerator(vm), PropertyAttribute::Builtin | 0);
    consoleObject->putDirectCustomAccessor(vm, Identifier::fromString(vm, "Console"_s), CustomGetterSetter::create(vm, getConsoleConstructor, nullptr), PropertyAttribute::CustomValue | 0);
    consoleObject->putDirectCustomAccessor(vm, Identifier::fromString(vm, "_stdout"_s), CustomGetterSetter::create(vm, getConsoleStdout, nullptr), PropertyAttribute::DontEnum | PropertyAttribute::CustomValue | 0);
    consoleObject->putDirectCustomAccessor(vm, Identifier::fromString(vm, "_stderr"_s), CustomGetterSetter::create(vm, getConsoleStderr, nullptr), PropertyAttribute::DontEnum | PropertyAttribute::CustomValue | 0);
}

extern "C" bool JSC__JSGlobalObject__startRemoteInspector(JSC__JSGlobalObject* globalObject, unsigned char* host, uint16_t arg1)
{
#if !ENABLE(REMOTE_INSPECTOR)
    return false;
#else
    globalObject->setInspectable(true);
    auto& server = Inspector::RemoteInspectorServer::singleton();
    return server.start(reinterpret_cast<const char*>(host), arg1);
#endif
}

void GlobalObject::drainMicrotasks()
{
    auto& vm = this->vm();
    if (auto nextTickQueue = this->m_nextTickQueue.get()) {
        Bun::JSNextTickQueue* queue = jsCast<Bun::JSNextTickQueue*>(nextTickQueue);
        queue->drain(vm, this);
        return;
    }

    vm.drainMicrotasks();
}

extern "C" void JSC__JSGlobalObject__drainMicrotasks(Zig::GlobalObject* globalObject)
{
    globalObject->drainMicrotasks();
}

template<typename Visitor>
void GlobalObject::visitChildrenImpl(JSCell* cell, Visitor& visitor)
{
    GlobalObject* thisObject = jsCast<GlobalObject*>(cell);
    ASSERT_GC_OBJECT_INHERITS(thisObject, info());
    Base::visitChildren(thisObject, visitor);

    {
        // The GC thread has to grab the GC lock even though it is not mutating the containers.
        Locker locker { thisObject->m_gcLock };

        for (auto& structure : thisObject->m_structures.values())
            visitor.append(structure);

        for (auto& guarded : thisObject->m_guardedObjects)
            guarded->visitAggregate(visitor);
    }

    for (auto& constructor : thisObject->constructors().array())
        visitor.append(constructor);

    thisObject->m_builtinInternalFunctions.visit(visitor);
    thisObject->m_commonStrings.visit<Visitor>(visitor);
    visitor.append(thisObject->m_assignToStream);
    visitor.append(thisObject->m_readableStreamToArrayBuffer);
    visitor.append(thisObject->m_readableStreamToArrayBufferResolve);
    visitor.append(thisObject->m_readableStreamToBytes);
    visitor.append(thisObject->m_readableStreamToBlob);
    visitor.append(thisObject->m_readableStreamToJSON);
    visitor.append(thisObject->m_readableStreamToText);
    visitor.append(thisObject->m_readableStreamToFormData);

    visitor.append(thisObject->m_nextTickQueue);
    visitor.append(thisObject->m_errorConstructorPrepareStackTraceValue);

    visitor.append(thisObject->m_pendingNapiModuleAndExports[0]);
    visitor.append(thisObject->m_pendingNapiModuleAndExports[1]);

    visitor.append(thisObject->m_currentNapiHandleScopeImpl);

    thisObject->m_moduleResolveFilenameFunction.visit(visitor);
    thisObject->m_nodeModuleConstructor.visit(visitor);
    thisObject->m_asyncBoundFunctionStructure.visit(visitor);
    thisObject->m_bunObject.visit(visitor);
    thisObject->m_cachedNodeVMGlobalObjectStructure.visit(visitor);
    thisObject->m_cachedGlobalProxyStructure.visit(visitor);
    thisObject->m_callSiteStructure.visit(visitor);
    thisObject->m_commonJSModuleObjectStructure.visit(visitor);
    thisObject->m_cryptoObject.visit(visitor);
    thisObject->m_errorConstructorPrepareStackTraceInternalValue.visit(visitor);
    thisObject->m_esmRegistryMap.visit(visitor);
    thisObject->m_importMetaObjectStructure.visit(visitor);
    thisObject->m_internalModuleRegistry.visit(visitor);
    thisObject->m_JSArrayBufferControllerPrototype.visit(visitor);
    thisObject->m_JSArrayBufferSinkClassStructure.visit(visitor);
    thisObject->m_JSBufferClassStructure.visit(visitor);
    thisObject->m_JSBufferListClassStructure.visit(visitor);
    thisObject->m_JSBufferSubclassStructure.visit(visitor);
    thisObject->m_JSNodeHTTPServerSocketStructure.visit(visitor);
    thisObject->m_JSCryptoKey.visit(visitor);
    thisObject->m_lazyStackCustomGetterSetter.visit(visitor);
    thisObject->m_JSDOMFileConstructor.visit(visitor);
    thisObject->m_JSFFIFunctionStructure.visit(visitor);
    thisObject->m_JSFileSinkClassStructure.visit(visitor);
    thisObject->m_JSFileSinkControllerPrototype.visit(visitor);
    thisObject->m_JSHTTPResponseController.visit(visitor);
    thisObject->m_JSHTTPResponseSinkClassStructure.visit(visitor);
    thisObject->m_JSHTTPSResponseControllerPrototype.visit(visitor);
    thisObject->m_JSHTTPSResponseSinkClassStructure.visit(visitor);
    thisObject->m_JSSocketAddressStructure.visit(visitor);
    thisObject->m_JSSQLStatementStructure.visit(visitor);
    thisObject->m_V8GlobalInternals.visit(visitor);
    thisObject->m_JSStringDecoderClassStructure.visit(visitor);
    thisObject->m_lazyPreloadTestModuleObject.visit(visitor);
    thisObject->m_lazyReadableStreamPrototypeMap.visit(visitor);
    thisObject->m_lazyRequireCacheObject.visit(visitor);
    thisObject->m_lazyTestModuleObject.visit(visitor);
    thisObject->m_memoryFootprintStructure.visit(visitor);
    thisObject->m_NapiClassStructure.visit(visitor);
    thisObject->m_NapiExternalStructure.visit(visitor);
    thisObject->m_NAPIFunctionStructure.visit(visitor);
    thisObject->m_NapiPrototypeStructure.visit(visitor);
    thisObject->m_NapiHandleScopeImplStructure.visit(visitor);
    thisObject->m_nativeMicrotaskTrampoline.visit(visitor);
    thisObject->m_navigatorObject.visit(visitor);
    thisObject->m_NodeVMScriptClassStructure.visit(visitor);
    thisObject->m_pendingVirtualModuleResultStructure.visit(visitor);
    thisObject->m_performanceObject.visit(visitor);
    thisObject->m_performMicrotaskFunction.visit(visitor);
    thisObject->m_performMicrotaskVariadicFunction.visit(visitor);
    thisObject->m_processEnvObject.visit(visitor);
    thisObject->m_processObject.visit(visitor);
    thisObject->m_requireFunctionUnbound.visit(visitor);
    thisObject->m_requireMap.visit(visitor);
    thisObject->m_requireResolveFunctionUnbound.visit(visitor);
    thisObject->m_subtleCryptoObject.visit(visitor);
    thisObject->m_testMatcherUtilsObject.visit(visitor);
    thisObject->m_utilInspectFunction.visit(visitor);
    thisObject->m_utilInspectOptionsStructure.visit(visitor);
    thisObject->m_utilInspectStylizeColorFunction.visit(visitor);
    thisObject->m_utilInspectStylizeNoColorFunction.visit(visitor);
    thisObject->m_vmModuleContextMap.visit(visitor);
    thisObject->mockModule.activeSpySetStructure.visit(visitor);
    thisObject->mockModule.mockFunctionStructure.visit(visitor);
    thisObject->mockModule.mockImplementationStructure.visit(visitor);
    thisObject->mockModule.mockModuleStructure.visit(visitor);
    thisObject->mockModule.mockObjectStructure.visit(visitor);
    thisObject->mockModule.mockResultStructure.visit(visitor);
    thisObject->mockModule.mockWithImplementationCleanupDataStructure.visit(visitor);
    thisObject->mockModule.withImplementationCleanupFunction.visit(visitor);

    thisObject->m_nodeErrorCache.visit(visitor);

    for (auto& barrier : thisObject->m_thenables) {
        visitor.append(barrier);
    }

    thisObject->visitGeneratedLazyClasses<Visitor>(thisObject, visitor);
    thisObject->visitAdditionalChildren<Visitor>(visitor);
}

extern "C" bool JSGlobalObject__setTimeZone(JSC::JSGlobalObject* globalObject, const ZigString* timeZone)
{
    auto& vm = globalObject->vm();

    if (WTF::setTimeZoneOverride(Zig::toString(*timeZone))) {
        vm.dateCache.resetIfNecessarySlow();
        return true;
    }

    return false;
}

extern "C" void JSGlobalObject__throwTerminationException(JSC::JSGlobalObject* globalObject)
{
    globalObject->vm().setHasTerminationRequest();
}

extern "C" void JSGlobalObject__clearTerminationException(JSC::JSGlobalObject* globalObject)
{
    globalObject->vm().clearHasTerminationRequest();
}

extern "C" void Bun__queueTask(JSC__JSGlobalObject*, WebCore::EventLoopTask* task);
extern "C" void Bun__queueTaskWithTimeout(JSC__JSGlobalObject*, WebCore::EventLoopTask* task, int timeout);
extern "C" void Bun__queueTaskConcurrently(JSC__JSGlobalObject*, WebCore::EventLoopTask* task);
extern "C" void Bun__performTask(Zig::GlobalObject* globalObject, WebCore::EventLoopTask* task)
{
    task->performTask(*globalObject->scriptExecutionContext());
}

RefPtr<Performance> GlobalObject::performance()
{
    if (!m_performance) {
        auto* context = this->scriptExecutionContext();
        double nanoTimeOrigin = Bun__readOriginTimerStart(this->bunVM());
        auto timeOrigin = MonotonicTime::fromRawSeconds(nanoTimeOrigin / 1000.0);
        m_performance = Performance::create(context, timeOrigin);
    }

    return m_performance;
}

void GlobalObject::queueTask(WebCore::EventLoopTask* task)
{
    Bun__queueTask(this, task);
}

void GlobalObject::queueTaskOnTimeout(WebCore::EventLoopTask* task, int timeout)
{
    Bun__queueTaskWithTimeout(this, task, timeout);
}

void GlobalObject::queueTaskConcurrently(WebCore::EventLoopTask* task)
{
    Bun__queueTaskConcurrently(this, task);
}

extern "C" void Bun__handleRejectedPromise(Zig::GlobalObject* JSGlobalObject, JSC::JSPromise* promise);

void GlobalObject::handleRejectedPromises()
{
    JSC::VM& virtual_machine = vm();
    do {
        auto unhandledRejections = WTFMove(m_aboutToBeNotifiedRejectedPromises);
        for (auto& promise : unhandledRejections) {
            if (promise->isHandled(virtual_machine))
                continue;

            Bun__handleRejectedPromise(this, promise.get());
        }
    } while (!m_aboutToBeNotifiedRejectedPromises.isEmpty());
}

DEFINE_VISIT_CHILDREN(GlobalObject);

template<typename Visitor>
void GlobalObject::visitAdditionalChildren(Visitor& visitor)
{
    GlobalObject* thisObject = this;
    ASSERT_GC_OBJECT_INHERITS(thisObject, info());

    thisObject->globalEventScope.visitJSEventListeners(visitor);

    ScriptExecutionContext* context = thisObject->scriptExecutionContext();
    visitor.addOpaqueRoot(context);
}

DEFINE_VISIT_ADDITIONAL_CHILDREN(GlobalObject);

template<typename Visitor>
void GlobalObject::visitOutputConstraints(JSCell* cell, Visitor& visitor)
{
    auto* thisObject = jsCast<GlobalObject*>(cell);
    ASSERT_GC_OBJECT_INHERITS(thisObject, info());
    Base::visitOutputConstraints(thisObject, visitor);
    thisObject->visitAdditionalChildren(visitor);
}

template void GlobalObject::visitOutputConstraints(JSCell*, AbstractSlotVisitor&);
template void GlobalObject::visitOutputConstraints(JSCell*, SlotVisitor&);

// void GlobalObject::destroy(JSCell* cell)
// {
//     jsCast<Zig::GlobalObject*>(cell)->Zig::GlobalObject::~Zig::GlobalObject();
// }

// template<typename Visitor>
// void GlobalObject::visitChildrenImpl(JSCell* cell, Visitor& visitor)
// {
//     Zig::GlobalObject* thisObject = jsCast<Zig::GlobalObject*>(cell);
//     ASSERT_GC_OBJECT_INHERITS(thisObject, info());
//     Base::visitChildren(thisObject, visitor);

//     {
//         // The GC thread has to grab the GC lock even though it is not mutating the containers.
//         Locker locker { thisObject->m_gcLock };

//         for (auto& structure : thisObject->m_structures.values())
//             visitor.append(structure);

//         for (auto& guarded : thisObject->m_guardedObjects)
//             guarded->visitAggregate(visitor);
//     }

//     for (auto& constructor : thisObject->constructors().array())
//         visitor.append(constructor);

//     thisObject->m_builtinInternalFunctions.visit(visitor);
// }

// DEFINE_VISIT_CHILDREN(Zig::GlobalObject);

void GlobalObject::reload()
{
    JSModuleLoader* moduleLoader = this->moduleLoader();
    auto& vm = this->vm();
    JSC::JSMap* registry = jsCast<JSC::JSMap*>(moduleLoader->get(
        this,
        Identifier::fromString(vm, "registry"_s)));

    registry->clear(this);
    this->requireMap()->clear(this);

    // If we run the GC every time, we will never get the SourceProvider cache hit.
    // So we run the GC every other time.
    if ((this->reloadCount++ + 1) % 2 == 0) {
        this->vm().heap.collectSync();
    }
}

extern "C" void JSC__JSGlobalObject__reload(JSC__JSGlobalObject* arg0)
{
    Zig::GlobalObject* globalObject = reinterpret_cast<Zig::GlobalObject*>(arg0);
    globalObject->reload();
}

extern "C" void JSC__JSGlobalObject__queueMicrotaskCallback(Zig::GlobalObject* globalObject, void* ptr, MicrotaskCallback callback)
{
    JSFunction* function = globalObject->nativeMicrotaskTrampoline();

    // Do not use JSCell* here because the GC will try to visit it.
    globalObject->queueMicrotask(function, JSValue(bitwise_cast<double>(reinterpret_cast<uintptr_t>(ptr))), JSValue(bitwise_cast<double>(reinterpret_cast<uintptr_t>(callback))), jsUndefined(), jsUndefined());
}

JSC::Identifier GlobalObject::moduleLoaderResolve(JSGlobalObject* jsGlobalObject,
    JSModuleLoader* loader, JSValue key,
    JSValue referrer, JSValue origin)
{
    Zig::GlobalObject* globalObject = reinterpret_cast<Zig::GlobalObject*>(jsGlobalObject);

    ErrorableString res;
    res.success = false;

    BunString keyZ;
    if (key.isString()) {
        auto moduleName = jsCast<JSString*>(key)->value(globalObject);
        if (moduleName->startsWith("file://"_s)) {
            auto url = WTF::URL(moduleName);
            if (url.isValid() && !url.isEmpty()) {
                keyZ = Bun::toStringRef(url.fileSystemPath());
            } else {
                keyZ = Bun::toStringRef(moduleName);
            }
        } else {
            keyZ = Bun::toStringRef(moduleName);
        }

    } else {
        keyZ = Bun::toStringRef(globalObject, key);
    }
    BunString referrerZ = referrer && !referrer.isUndefinedOrNull() && referrer.isString() ? Bun::toStringRef(globalObject, referrer) : BunStringEmpty;

    if (globalObject->onLoadPlugins.hasVirtualModules()) {
        if (auto resolvedString = globalObject->onLoadPlugins.resolveVirtualModule(keyZ.toWTFString(), referrerZ.toWTFString())) {
            return Identifier::fromString(globalObject->vm(), resolvedString.value());
        }
    } else {
        ASSERT(!globalObject->onLoadPlugins.mustDoExpensiveRelativeLookup);
    }

    ZigString queryString = { 0, 0 };
    Zig__GlobalObject__resolve(&res, globalObject, &keyZ, &referrerZ, &queryString);
    keyZ.deref();
    referrerZ.deref();

    if (res.success) {
        if (queryString.len > 0) {
            return JSC::Identifier::fromString(globalObject->vm(), makeString(res.result.value.toWTFString(BunString::ZeroCopy), Zig::toString(queryString)));
        }

        return Identifier::fromString(globalObject->vm(), res.result.value.toWTFString(BunString::ZeroCopy));
    } else {
        auto scope = DECLARE_THROW_SCOPE(globalObject->vm());
        throwException(scope, res.result.err, globalObject);
        return globalObject->vm().propertyNames->emptyIdentifier;
    }
}

JSC::JSInternalPromise* GlobalObject::moduleLoaderImportModule(JSGlobalObject* jsGlobalObject,
    JSModuleLoader*,
    JSString* moduleNameValue,
    JSValue parameters,
    const SourceOrigin& sourceOrigin)
{
    auto* globalObject = reinterpret_cast<Zig::GlobalObject*>(jsGlobalObject);
    JSC::VM& vm = globalObject->vm();
    auto scope = DECLARE_THROW_SCOPE(vm);

    if (globalObject->onLoadPlugins.hasVirtualModules()) {
        auto keyString = moduleNameValue->value(globalObject);
        if (auto resolution = globalObject->onLoadPlugins.resolveVirtualModule(keyString, sourceOrigin.url().protocolIsFile() ? sourceOrigin.url().fileSystemPath() : String())) {
            auto resolvedIdentifier = JSC::Identifier::fromString(vm, resolution.value());

            auto result = JSC::importModule(globalObject, resolvedIdentifier,
                JSC::jsUndefined(), parameters, JSC::jsUndefined());
            if (scope.exception()) {
                auto* promise = JSC::JSInternalPromise::create(vm, globalObject->internalPromiseStructure());
                return promise->rejectWithCaughtException(globalObject, scope);
            }
            return result;
        }
    }

    auto sourceURL = sourceOrigin.url();
    ErrorableString resolved;
    BunString moduleNameZ;

    String moduleName = moduleNameValue->value(globalObject);
#if BUN_DEBUG
    auto startRefCount = moduleName.impl()->refCount();
#endif
    if (moduleName.startsWith("file://"_s)) {
        auto url = WTF::URL(moduleName);
        if (url.isValid() && !url.isEmpty()) {
            moduleNameZ = Bun::toStringRef(url.fileSystemPath());
        } else {
            moduleNameZ = Bun::toStringRef(moduleName);
        }
    } else {
        moduleNameZ = Bun::toStringRef(moduleName);
    }
    auto sourceOriginZ = sourceURL.isEmpty() ? BunStringCwd
        : sourceURL.protocolIsFile()
        ? Bun::toStringRef(sourceURL.fileSystemPath())
        : sourceURL.protocol() == "builtin"_s
        ? // On Windows, drive letter from standalone mode gets put into the URL host
        Bun::toStringRef(sourceURL.string().substring(10 /* builtin:// */))
        : Bun::toStringRef(sourceURL.path().toString());
    ZigString queryString = { 0, 0 };
    resolved.success = false;
    Zig__GlobalObject__resolve(&resolved, globalObject, &moduleNameZ, &sourceOriginZ, &queryString);
    moduleNameZ.deref();
    sourceOriginZ.deref();
    ASSERT(startRefCount == moduleName.impl()->refCount());
    if (!resolved.success) {
        throwException(scope, resolved.result.err, globalObject);
        auto* promise = JSC::JSInternalPromise::create(vm, globalObject->internalPromiseStructure());
        return promise->rejectWithCaughtException(globalObject, scope);
    }

    JSC::Identifier resolvedIdentifier;
    if (queryString.len == 0) {
        resolvedIdentifier = JSC::Identifier::fromString(vm, resolved.result.value.toWTFString(BunString::ZeroCopy));
    } else {
        resolvedIdentifier = JSC::Identifier::fromString(vm, makeString(resolved.result.value.toWTFString(BunString::ZeroCopy), Zig::toString(queryString)));
    }

    // This gets passed through the "parameters" argument to moduleLoaderFetch.
    // Therefore, we modify it in place.
    if (parameters && parameters.isObject()) {
        auto* object = parameters.toObject(globalObject);
        if (auto withObject = object->getIfPropertyExists(globalObject, vm.propertyNames->withKeyword)) {
            if (withObject.isObject()) {
                auto* with = jsCast<JSObject*>(withObject);
                if (auto type = with->getIfPropertyExists(globalObject, vm.propertyNames->type)) {
                    if (type.isString()) {
                        const auto typeString = type.toWTFString(globalObject);
                        parameters = JSC::JSScriptFetchParameters::create(vm, ScriptFetchParameters::create(typeString));
                    }
                }
            }
        }
    }

    auto result = JSC::importModule(globalObject, resolvedIdentifier,
        JSC::jsUndefined(), parameters, jsUndefined());
    if (scope.exception()) {
        return JSC::JSInternalPromise::rejectedPromiseWithCaughtException(globalObject, scope);
    }

    ASSERT(result);
    return result;
}

static JSC::JSInternalPromise* rejectedInternalPromise(JSC::JSGlobalObject* globalObject, JSC::JSValue value)
{
    JSC::VM& vm = globalObject->vm();
    JSInternalPromise* promise = JSInternalPromise::create(vm, globalObject->internalPromiseStructure());
    promise->internalField(JSC::JSPromise::Field::ReactionsOrResult).set(vm, promise, value);
    promise->internalField(JSC::JSPromise::Field::Flags).set(vm, promise, jsNumber(promise->internalField(JSC::JSPromise::Field::Flags).get().asUInt32AsAnyInt() | JSC::JSPromise::isFirstResolvingFunctionCalledFlag | static_cast<unsigned>(JSC::JSPromise::Status::Rejected)));
    return promise;
}

JSC::JSInternalPromise* GlobalObject::moduleLoaderFetch(JSGlobalObject* globalObject,
    JSModuleLoader* loader, JSValue key,
    JSValue parameters, JSValue script)
{
    JSC::VM& vm = globalObject->vm();

    auto scope = DECLARE_THROW_SCOPE(vm);

    auto moduleKey = key.toWTFString(globalObject);
    if (UNLIKELY(scope.exception()))
        return rejectedInternalPromise(globalObject, scope.exception()->value());

    if (moduleKey.endsWith(".node"_s)) {
        return rejectedInternalPromise(globalObject, createTypeError(globalObject, "To load Node-API modules, use require() or process.dlopen instead of import."_s));
    }

    auto moduleKeyBun = Bun::toString(moduleKey);
    auto sourceString = String("undefined"_s);
    auto typeAttributeString = String();

    if (parameters && parameters.isCell()) {
        JSCell* parametersCell = parameters.asCell();
        if (parametersCell->type() == JSScriptFetchParametersType) {
            auto* obj = jsCast<JSScriptFetchParameters*>(parametersCell);
            const auto& params = obj->parameters();

            if (params.type() == ScriptFetchParameters::Type::HostDefined) {
                typeAttributeString = params.hostDefinedImportType();
            }
        }
    }

    auto source = Bun::toString(sourceString);
    auto typeAttribute = Bun::toString(typeAttributeString);
    ErrorableResolvedSource res;
    res.success = false;
    res.result.err.code = 0;
    res.result.err.ptr = nullptr;

    JSValue result = Bun::fetchESMSourceCodeAsync(
        reinterpret_cast<Zig::GlobalObject*>(globalObject),
        key,
        &res,
        &moduleKeyBun,
        &source,
        typeAttributeString.isEmpty() ? nullptr : &typeAttribute);

    if (auto* internalPromise = JSC::jsDynamicCast<JSC::JSInternalPromise*>(result)) {
        return internalPromise;
    } else if (auto* promise = JSC::jsDynamicCast<JSC::JSPromise*>(result)) {
        return jsCast<JSC::JSInternalPromise*>(promise);
    } else {
        return rejectedInternalPromise(globalObject, result);
    }
}

JSC::JSObject* GlobalObject::moduleLoaderCreateImportMetaProperties(JSGlobalObject* globalObject,
    JSModuleLoader* loader,
    JSValue key,
    JSModuleRecord* record,
    JSValue val)
{
    return Zig::ImportMetaObject::create(globalObject, key);
}

JSC::JSValue GlobalObject::moduleLoaderEvaluate(JSGlobalObject* lexicalGlobalObject,
    JSModuleLoader* moduleLoader, JSValue key,
    JSValue moduleRecordValue, JSValue scriptFetcher,
    JSValue sentValue, JSValue resumeMode)
{

    if (UNLIKELY(scriptFetcher && scriptFetcher.isObject())) {
        return scriptFetcher;
    }

    JSC::JSValue result = moduleLoader->evaluateNonVirtual(lexicalGlobalObject, key, moduleRecordValue,
        scriptFetcher, sentValue, resumeMode);

    return result;
}

extern "C" bool Bun__VM__specifierIsEvalEntryPoint(void*, EncodedJSValue);
extern "C" void Bun__VM__setEntryPointEvalResultESM(void*, EncodedJSValue);

JSC::JSValue EvalGlobalObject::moduleLoaderEvaluate(JSGlobalObject* lexicalGlobalObject,
    JSModuleLoader* moduleLoader, JSValue key,
    JSValue moduleRecordValue, JSValue scriptFetcher,
    JSValue sentValue, JSValue resumeMode)
{
    Zig::GlobalObject* globalObject = jsCast<Zig::GlobalObject*>(lexicalGlobalObject);

    if (UNLIKELY(scriptFetcher && scriptFetcher.isObject())) {
        if (Bun__VM__specifierIsEvalEntryPoint(globalObject->bunVM(), JSValue::encode(key))) {
            Bun__VM__setEntryPointEvalResultESM(globalObject->bunVM(), JSValue::encode(scriptFetcher));
        }
        return scriptFetcher;
    }

    JSC::JSValue result = moduleLoader->evaluateNonVirtual(lexicalGlobalObject, key, moduleRecordValue,
        scriptFetcher, sentValue, resumeMode);

    if (Bun__VM__specifierIsEvalEntryPoint(globalObject->bunVM(), JSValue::encode(key))) {
        Bun__VM__setEntryPointEvalResultESM(globalObject->bunVM(), JSValue::encode(result));
    }

    return result;
}

GlobalObject::PromiseFunctions GlobalObject::promiseHandlerID(Zig::FFIFunction handler)
{

    if (handler == Bun__HTTPRequestContext__onReject) {
        return GlobalObject::PromiseFunctions::Bun__HTTPRequestContext__onReject;
    } else if (handler == Bun__HTTPRequestContext__onRejectStream) {
        return GlobalObject::PromiseFunctions::Bun__HTTPRequestContext__onRejectStream;
    } else if (handler == Bun__HTTPRequestContext__onResolve) {
        return GlobalObject::PromiseFunctions::Bun__HTTPRequestContext__onResolve;
    } else if (handler == Bun__HTTPRequestContext__onResolveStream) {
        return GlobalObject::PromiseFunctions::Bun__HTTPRequestContext__onResolveStream;
    } else if (handler == Bun__HTTPRequestContextTLS__onReject) {
        return GlobalObject::PromiseFunctions::Bun__HTTPRequestContextTLS__onReject;
    } else if (handler == Bun__HTTPRequestContextTLS__onRejectStream) {
        return GlobalObject::PromiseFunctions::Bun__HTTPRequestContextTLS__onRejectStream;
    } else if (handler == Bun__HTTPRequestContextTLS__onResolve) {
        return GlobalObject::PromiseFunctions::Bun__HTTPRequestContextTLS__onResolve;
    } else if (handler == Bun__HTTPRequestContextTLS__onResolveStream) {
        return GlobalObject::PromiseFunctions::Bun__HTTPRequestContextTLS__onResolveStream;
    } else if (handler == Bun__HTTPRequestContextDebug__onReject) {
        return GlobalObject::PromiseFunctions::Bun__HTTPRequestContextDebug__onReject;
    } else if (handler == Bun__HTTPRequestContextDebug__onRejectStream) {
        return GlobalObject::PromiseFunctions::Bun__HTTPRequestContextDebug__onRejectStream;
    } else if (handler == Bun__HTTPRequestContextDebug__onResolve) {
        return GlobalObject::PromiseFunctions::Bun__HTTPRequestContextDebug__onResolve;
    } else if (handler == Bun__HTTPRequestContextDebug__onResolveStream) {
        return GlobalObject::PromiseFunctions::Bun__HTTPRequestContextDebug__onResolveStream;
    } else if (handler == Bun__HTTPRequestContextDebugTLS__onReject) {
        return GlobalObject::PromiseFunctions::Bun__HTTPRequestContextDebugTLS__onReject;
    } else if (handler == Bun__HTTPRequestContextDebugTLS__onRejectStream) {
        return GlobalObject::PromiseFunctions::Bun__HTTPRequestContextDebugTLS__onRejectStream;
    } else if (handler == Bun__HTTPRequestContextDebugTLS__onResolve) {
        return GlobalObject::PromiseFunctions::Bun__HTTPRequestContextDebugTLS__onResolve;
    } else if (handler == Bun__HTTPRequestContextDebugTLS__onResolveStream) {
        return GlobalObject::PromiseFunctions::Bun__HTTPRequestContextDebugTLS__onResolveStream;
    } else if (handler == Bun__HTTPRequestContextDebugTLS__onResolveStream) {
        return GlobalObject::PromiseFunctions::Bun__HTTPRequestContextDebugTLS__onResolveStream;
    } else if (handler == Bun__HTTPRequestContextDebugTLS__onResolveStream) {
        return GlobalObject::PromiseFunctions::Bun__HTTPRequestContextDebugTLS__onResolveStream;
    } else if (handler == jsFunctionOnLoadObjectResultResolve) {
        return GlobalObject::PromiseFunctions::jsFunctionOnLoadObjectResultResolve;
    } else if (handler == jsFunctionOnLoadObjectResultReject) {
        return GlobalObject::PromiseFunctions::jsFunctionOnLoadObjectResultReject;
    } else if (handler == Bun__TestScope__onReject) {
        return GlobalObject::PromiseFunctions::Bun__TestScope__onReject;
    } else if (handler == Bun__TestScope__onResolve) {
        return GlobalObject::PromiseFunctions::Bun__TestScope__onResolve;
    } else if (handler == Bun__BodyValueBufferer__onResolveStream) {
        return GlobalObject::PromiseFunctions::Bun__BodyValueBufferer__onResolveStream;
    } else if (handler == Bun__BodyValueBufferer__onRejectStream) {
        return GlobalObject::PromiseFunctions::Bun__BodyValueBufferer__onRejectStream;
    } else if (handler == Bun__onResolveEntryPointResult) {
        return GlobalObject::PromiseFunctions::Bun__onResolveEntryPointResult;
    } else if (handler == Bun__onRejectEntryPointResult) {
        return GlobalObject::PromiseFunctions::Bun__onRejectEntryPointResult;
    } else if (handler == Bun__NodeHTTPRequest__onResolve) {
        return GlobalObject::PromiseFunctions::Bun__NodeHTTPRequest__onResolve;
    } else if (handler == Bun__NodeHTTPRequest__onReject) {
        return GlobalObject::PromiseFunctions::Bun__NodeHTTPRequest__onReject;
    } else {
        RELEASE_ASSERT_NOT_REACHED();
    }
}

#include "ZigGeneratedClasses+lazyStructureImpl.h"
#include "ZigGlobalObject.lut.h"

const JSC::ClassInfo GlobalObject::s_info = { "GlobalObject"_s, &Base::s_info, &bunGlobalObjectTable, nullptr,
    CREATE_METHOD_TABLE(GlobalObject) };

} // namespace Zig<|MERGE_RESOLUTION|>--- conflicted
+++ resolved
@@ -2739,19 +2739,16 @@
     m_commonStrings.initialize();
 
     Bun::addNodeModuleConstructorProperties(vm, this);
-<<<<<<< HEAD
     m_JSNodeHTTPServerSocketStructure.initLater(
         [](const Initializer<Structure>& init) {
             init.set(Bun::createNodeHTTPServerSocketStructure(init.vm, init.owner));
         });
-=======
 
     m_lazyStackCustomGetterSetter.initLater(
         [](const Initializer<CustomGetterSetter>& init) {
             init.set(CustomGetterSetter::create(init.vm, errorInstanceLazyStackCustomGetter, errorInstanceLazyStackCustomSetter));
         });
 
->>>>>>> ae0106b6
     m_JSDOMFileConstructor.initLater(
         [](const Initializer<JSObject>& init) {
             JSObject* fileConstructor = Bun::createJSDOMFileConstructor(init.vm, init.owner);
