--- conflicted
+++ resolved
@@ -49,19 +49,12 @@
   ["ERR_UNKNOWN_SIGNAL", TypeError],
   ["ERR_SOCKET_BAD_PORT", RangeError],
   ["ERR_STREAM_RELEASE_LOCK", Error, "AbortError"],
-<<<<<<< HEAD
   ["ERR_INCOMPATIBLE_OPTION_PAIR", TypeError],
   ["ERR_UNAVAILABLE_DURING_EXIT", Error],
   ["ERR_INVALID_URI", URIError],
   ["ERR_SCRIPT_EXECUTION_TIMEOUT", Error],
   ["ERR_SCRIPT_EXECUTION_INTERRUPTED", Error],
-=======
-  ["ERR_INCOMPATIBLE_OPTION_PAIR", TypeError, "TypeError"],
-  ["ERR_INVALID_URI", URIError, "URIError"],
-  ["ERR_SCRIPT_EXECUTION_TIMEOUT", Error, "Error"],
-  ["ERR_SCRIPT_EXECUTION_INTERRUPTED", Error, "Error"],
   ["ERR_UNHANDLED_ERROR", Error],
->>>>>>> d8e644fc
 
   // Bun-specific
   ["ERR_FORMDATA_PARSE_ERROR", TypeError],
