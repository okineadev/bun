--- conflicted
+++ resolved
@@ -3743,24 +3743,24 @@
 
 /// ABI-compatible with EncodedJSValue
 /// In the future, this type will exclude `zero`, encoding it as `error.JSError` instead.
-<<<<<<< HEAD
-pub const JSValue = enum(JSValueReprInt) {
-    zero = 0,
-=======
 pub const JSValue = enum(i64) {
->>>>>>> f21fffd1
     undefined = 0xa,
     null = 0x2,
     true = FFI.TrueI64,
     false = 0x6,
 
+    // TODO: Remove
     /// Typically means an exception was thrown.
     zero = 0,
 
-    /// JSValue::ValueDeleted
+    // TODO: Remove
+    /// This corresponds to `JSValue::ValueDeleted` in C++ It is never OK to use
+    /// this value except in the return value of `JSC__JSValue__getIfPropertyExistsImpl`
+    /// and `JSC__JSValue__fastGet`
     ///
     /// Deleted is a special encoding used in JSC hash map internals used for
-    /// the null state. It is re-used here for encoding the "not present" state.
+    /// the null state. It is re-used here for encoding the "not present" state
+    /// in `JSC__JSValue__getIfPropertyExistsImpl`
     property_does_not_exist_on_object = 0x4,
     _,
 
