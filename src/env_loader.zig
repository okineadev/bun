--- conflicted
+++ resolved
@@ -902,14 +902,10 @@
 
         var iter_ = this.map.iterator();
         while (iter_.next()) |entry| {
-<<<<<<< HEAD
             // Allow var from .env.development or .env.production to be loaded again
             if (!entry.value_ptr.conditional) {
                 try env_map.putMove(bun.constStrToU8(entry.key_ptr.*), bun.constStrToU8(entry.value_ptr.value));
             }
-=======
-            try env_map.put(bun.constStrToU8(entry.key_ptr.*), bun.constStrToU8(entry.value_ptr.*));
->>>>>>> 52d47c24
         }
 
         return env_map;
