--- conflicted
+++ resolved
@@ -200,11 +200,8 @@
                     .smol = ctx.runtime_options.smol,
                     .eval = ctx.runtime_options.eval.eval_and_print,
                     .debugger = ctx.runtime_options.debugger,
-<<<<<<< HEAD
                     .dns_result_order = DNSResolver.Order.fromStringOrDie(ctx.runtime_options.dns_result_order),
-=======
                     .is_main_thread = true,
->>>>>>> c713c031
                 },
             ),
             .arena = arena,
